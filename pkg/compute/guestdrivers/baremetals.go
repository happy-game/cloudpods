--- conflicted
+++ resolved
@@ -175,16 +175,11 @@
 	return host.BaremetalSyncRequest(ctx, "POST", url, headers, config)
 }
 
-<<<<<<< HEAD
-func (self *SBaremetalGuestDriver) RequestStopGuestForDelete(ctx context.Context, guest *models.SGuest, task taskman.ITask) error {
-	host := guest.GetHost()
-=======
 func (self *SBaremetalGuestDriver) RequestStopGuestForDelete(ctx context.Context, guest *models.SGuest,
 	host *models.SHost, task taskman.ITask) error {
 	if host == nil {
 		host = guest.GetHost()
 	}
->>>>>>> eface15b
 	guestStatus, _ := task.GetParams().GetString("guest_status")
 	overridePendingDelete := jsonutils.QueryBoolean(task.GetParams(), "override_pending_delete", false)
 	purge := jsonutils.QueryBoolean(task.GetParams(), "purge", false)
