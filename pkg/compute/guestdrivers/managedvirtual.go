--- conflicted
+++ resolved
@@ -301,8 +301,180 @@
 	return nil
 }
 
-<<<<<<< HEAD
+func (self *SManagedVirtualizedGuestDriver) RequestDiskSnapshot(ctx context.Context, guest *models.SGuest, task taskman.ITask, snapshotId, diskId string) error {
+	iDisk, _ := models.DiskManager.FetchById(diskId)
+	disk := iDisk.(*models.SDisk)
+	providerDisk, err := disk.GetIDisk()
+	if err != nil {
+		return err
+	}
+	iSnapshot, _ := models.SnapshotManager.FetchById(snapshotId)
+	snapshot := iSnapshot.(*models.SSnapshot)
+	taskman.LocalTaskRun(task, func() (jsonutils.JSONObject, error) {
+		cloudSnapshot, err := providerDisk.CreateISnapshot(ctx, snapshot.Name, "")
+		if err != nil {
+			return nil, err
+		}
+		res := jsonutils.NewDict()
+		res.Set("snapshot_id", jsonutils.NewString(cloudSnapshot.GetId()))
+		return res, nil
+	})
+	return nil
+}
+
+func (self *SManagedVirtualizedGuestDriver) OnGuestDeployTaskDataReceived(ctx context.Context, guest *models.SGuest, task taskman.ITask, data jsonutils.JSONObject) error {
+
+	if data.Contains("disks") {
+		diskInfo := make([]SDiskInfo, 0)
+		err := data.Unmarshal(&diskInfo, "disks")
+		if err != nil {
+			return err
+		}
+
+		disks := guest.GetDisks()
+		if len(disks) != len(diskInfo) {
+			msg := fmt.Sprintf("inconsistent disk number: have %d want %d", len(disks), len(diskInfo))
+			log.Errorf(msg)
+			return fmt.Errorf(msg)
+		}
+		for i := 0; i < len(diskInfo); i += 1 {
+			disk := disks[i].GetDisk()
+			_, err = disk.GetModelManager().TableSpec().Update(disk, func() error {
+				disk.DiskSize = diskInfo[i].Size
+				disk.ExternalId = diskInfo[i].Uuid
+				disk.DiskType = diskInfo[i].DiskType
+				disk.Status = models.DISK_READY
+				disk.BillingType = diskInfo[i].BillingType
+				disk.FsFormat = diskInfo[i].FsFromat
+				if diskInfo[i].AutoDelete {
+					disk.AutoDelete = true
+				}
+				// disk.TemplateId = diskInfo[i].TemplateId
+				disk.AccessPath = diskInfo[i].Path
+				disk.DiskFormat = diskInfo[i].DiskFormat
+				disk.ExpiredAt = diskInfo[i].ExpiredAt
+				if len(diskInfo[i].Metadata) > 0 {
+					for key, value := range diskInfo[i].Metadata {
+						if err := disk.SetMetadata(ctx, key, value, task.GetUserCred()); err != nil {
+							log.Errorf("set disk %s mata %s => %s error: %v", disk.Name, key, value, err)
+						}
+					}
+				}
+				return nil
+			})
+			if err != nil {
+				msg := fmt.Sprintf("save disk info failed %s", err)
+				log.Errorf(msg)
+				break
+			}
+			db.OpsLog.LogEvent(disk, db.ACT_ALLOCATE, disk.GetShortDesc(), task.GetUserCred())
+			guestdisk := guest.GetGuestDisk(disk.Id)
+			_, err = guestdisk.GetModelManager().TableSpec().Update(guestdisk, func() error {
+				guestdisk.Driver = diskInfo[i].Driver
+				guestdisk.CacheMode = diskInfo[i].CacheMode
+				return nil
+			})
+			if err != nil {
+				msg := fmt.Sprintf("save disk info failed %s", err)
+				log.Errorf(msg)
+				break
+			}
+		}
+	}
+	uuid, _ := data.GetString("uuid")
+	if len(uuid) > 0 {
+		guest.SetExternalId(uuid)
+	}
+
+	if metaData, _ := data.Get("metadata"); metaData != nil {
+		meta := make(map[string]string, 0)
+		if err := metaData.Unmarshal(meta); err != nil {
+			log.Errorf("Get guest %s metadata error: %v", guest.Name, err)
+		} else {
+			for key, value := range meta {
+				if err := guest.SetMetadata(ctx, key, value, task.GetUserCred()); err != nil {
+					log.Errorf("set guest %s mata %s => %s error: %v", guest.Name, key, value, err)
+				}
+			}
+		}
+	}
+
+	guest.SaveDeployInfo(ctx, task.GetUserCred(), data)
+	return nil
+}
+
 func (self *SManagedVirtualizedGuestDriver) RequestSyncConfigOnHost(ctx context.Context, guest *models.SGuest, host *models.SHost, task taskman.ITask) error {
+	taskman.LocalTaskRun(task, func() (jsonutils.JSONObject, error) {
+		ihost, err := host.GetIHost()
+		if err != nil {
+			return nil, err
+		}
+		iVM, err := ihost.GetIVMById(guest.ExternalId)
+		if err != nil {
+			return nil, err
+		}
+
+		if fwOnly, _ := task.GetParams().Bool("fw_only"); fwOnly {
+			vpcId := ""
+			for _, network := range guest.GetNetworks() {
+				if vpc := network.GetNetwork().GetVpc(); vpc != nil {
+					vpcId = vpc.ExternalId
+					break
+				}
+			}
+			iregion, err := host.GetIRegion()
+			if err != nil {
+				return nil, err
+			}
+			secgroupCache := models.SecurityGroupCacheManager.Register(ctx, task.GetUserCred(), guest.SecgrpId, vpcId, host.GetRegion().Id, host.ManagerId)
+			if secgroupCache == nil {
+				return nil, fmt.Errorf("failed to registor secgroupCache for secgroup: %s vpc: %s", guest.SecgrpId, vpcId)
+			}
+			extID, err := iregion.SyncSecurityGroup(secgroupCache.ExternalId, vpcId, guest.GetSecgroupName(), "", guest.GetSecRules())
+			if err != nil {
+				return nil, err
+			}
+			if err = secgroupCache.SetExternalId(extID); err != nil {
+				return nil, err
+			}
+			return nil, iVM.AssignSecurityGroup(extID)
+		}
+
+		iDisks, err := iVM.GetIDisks()
+		if err != nil {
+			return nil, err
+		}
+		disks := make([]models.SDisk, 0)
+		for _, guestdisk := range guest.GetDisks() {
+			disk := guestdisk.GetDisk()
+			disks = append(disks, *disk)
+		}
+
+		added := make([]models.SDisk, 0)
+		commondb := make([]models.SDisk, 0)
+		commonext := make([]cloudprovider.ICloudDisk, 0)
+		removed := make([]cloudprovider.ICloudDisk, 0)
+
+		if err := compare.CompareSets(disks, iDisks, &added, &commondb, &commonext, &removed); err != nil {
+			return nil, err
+		}
+		for _, disk := range removed {
+			if err := iVM.DetachDisk(ctx, disk.GetId()); err != nil {
+				return nil, err
+			}
+		}
+		for _, disk := range added {
+			if err := iVM.AttachDisk(ctx, disk.ExternalId); err != nil {
+				return nil, err
+			}
+		}
+		return nil, nil
+	})
+	return nil
+}
+
+
+/*func (self *SManagedVirtualizedGuestDriver) RequestSyncConfigOnHost(ctx context.Context, guest *models.SGuest, host *models.SHost, task taskman.ITask) error {
 	taskman.LocalTaskRun(task, func() (jsonutils.JSONObject, error) {
 		if ihost, err := host.GetIHost(); err != nil {
 			return nil, err
@@ -347,178 +519,4 @@
 		return nil, nil
 	})
 	return nil
-}
-
-=======
->>>>>>> e879a2ea
-func (self *SManagedVirtualizedGuestDriver) RequestDiskSnapshot(ctx context.Context, guest *models.SGuest, task taskman.ITask, snapshotId, diskId string) error {
-	iDisk, _ := models.DiskManager.FetchById(diskId)
-	disk := iDisk.(*models.SDisk)
-	providerDisk, err := disk.GetIDisk()
-	if err != nil {
-		return err
-	}
-	iSnapshot, _ := models.SnapshotManager.FetchById(snapshotId)
-	snapshot := iSnapshot.(*models.SSnapshot)
-	taskman.LocalTaskRun(task, func() (jsonutils.JSONObject, error) {
-		cloudSnapshot, err := providerDisk.CreateISnapshot(ctx, snapshot.Name, "")
-		if err != nil {
-			return nil, err
-		}
-		res := jsonutils.NewDict()
-		res.Set("snapshot_id", jsonutils.NewString(cloudSnapshot.GetId()))
-		return res, nil
-	})
-	return nil
-}
-
-<<<<<<< HEAD
-func (self *SManagedVirtualizedGuestDriver) OnGuestDeployTaskDataReceived(ctx context.Context, guest *models.SGuest, task taskman.ITask, data jsonutils.JSONObject) error {
-
-	if data.Contains("disks") {
-		diskInfo := make([]SDiskInfo, 0)
-		err := data.Unmarshal(&diskInfo, "disks")
-		if err != nil {
-			return err
-		}
-
-		disks := guest.GetDisks()
-		if len(disks) != len(diskInfo) {
-			msg := fmt.Sprintf("inconsistent disk number: have %d want %d", len(disks), len(diskInfo))
-			log.Errorf(msg)
-			return fmt.Errorf(msg)
-		}
-		for i := 0; i < len(diskInfo); i += 1 {
-			disk := disks[i].GetDisk()
-			_, err = disk.GetModelManager().TableSpec().Update(disk, func() error {
-				disk.DiskSize = diskInfo[i].Size
-				disk.ExternalId = diskInfo[i].Uuid
-				disk.DiskType = diskInfo[i].DiskType
-				disk.Status = models.DISK_READY
-				disk.BillingType = diskInfo[i].BillingType
-				disk.FsFormat = diskInfo[i].FsFromat
-				if diskInfo[i].AutoDelete {
-					disk.AutoDelete = true
-				}
-				// disk.TemplateId = diskInfo[i].TemplateId
-				disk.AccessPath = diskInfo[i].Path
-				disk.DiskFormat = diskInfo[i].DiskFormat
-				disk.ExpiredAt = diskInfo[i].ExpiredAt
-				if len(diskInfo[i].Metadata) > 0 {
-					for key, value := range diskInfo[i].Metadata {
-						if err := disk.SetMetadata(ctx, key, value, task.GetUserCred()); err != nil {
-							log.Errorf("set disk %s mata %s => %s error: %v", disk.Name, key, value, err)
-						}
-					}
-				}
-				return nil
-			})
-			if err != nil {
-				msg := fmt.Sprintf("save disk info failed %s", err)
-				log.Errorf(msg)
-				break
-			}
-			db.OpsLog.LogEvent(disk, db.ACT_ALLOCATE, disk.GetShortDesc(), task.GetUserCred())
-			guestdisk := guest.GetGuestDisk(disk.Id)
-			_, err = guestdisk.GetModelManager().TableSpec().Update(guestdisk, func() error {
-				guestdisk.Driver = diskInfo[i].Driver
-				guestdisk.CacheMode = diskInfo[i].CacheMode
-				return nil
-			})
-			if err != nil {
-				msg := fmt.Sprintf("save disk info failed %s", err)
-				log.Errorf(msg)
-				break
-			}
-		}
-	}
-	uuid, _ := data.GetString("uuid")
-	if len(uuid) > 0 {
-		guest.SetExternalId(uuid)
-	}
-
-	if metaData, _ := data.Get("metadata"); metaData != nil {
-		meta := make(map[string]string, 0)
-		if err := metaData.Unmarshal(meta); err != nil {
-			log.Errorf("Get guest %s metadata error: %v", guest.Name, err)
-		} else {
-			for key, value := range meta {
-				if err := guest.SetMetadata(ctx, key, value, task.GetUserCred()); err != nil {
-					log.Errorf("set guest %s mata %s => %s error: %v", guest.Name, key, value, err)
-				}
-			}
-		}
-	}
-
-	guest.SaveDeployInfo(ctx, task.GetUserCred(), data)
-=======
-func (self *SManagedVirtualizedGuestDriver) RequestSyncConfigOnHost(ctx context.Context, guest *models.SGuest, host *models.SHost, task taskman.ITask) error {
-	taskman.LocalTaskRun(task, func() (jsonutils.JSONObject, error) {
-		ihost, err := host.GetIHost()
-		if err != nil {
-			return nil, err
-		}
-		iVM, err := ihost.GetIVMById(guest.ExternalId)
-		if err != nil {
-			return nil, err
-		}
-
-		if fwOnly, _ := task.GetParams().Bool("fw_only"); fwOnly {
-			vpcId := ""
-			for _, network := range guest.GetNetworks() {
-				if vpc := network.GetNetwork().GetVpc(); vpc != nil {
-					vpcId = vpc.ExternalId
-					break
-				}
-			}
-			iregion, err := host.GetIRegion()
-			if err != nil {
-				return nil, err
-			}
-			secgroupCache := models.SecurityGroupCacheManager.Register(ctx, task.GetUserCred(), guest.SecgrpId, vpcId, host.GetRegion().Id, host.ManagerId)
-			if secgroupCache == nil {
-				return nil, fmt.Errorf("failed to registor secgroupCache for secgroup: %s vpc: %s", guest.SecgrpId, vpcId)
-			}
-			extID, err := iregion.SyncSecurityGroup(secgroupCache.ExternalId, vpcId, guest.GetSecgroupName(), "", guest.GetSecRules())
-			if err != nil {
-				return nil, err
-			}
-			if err = secgroupCache.SetExternalId(extID); err != nil {
-				return nil, err
-			}
-			return nil, iVM.AssignSecurityGroup(extID)
-		}
-
-		iDisks, err := iVM.GetIDisks()
-		if err != nil {
-			return nil, err
-		}
-		disks := make([]models.SDisk, 0)
-		for _, guestdisk := range guest.GetDisks() {
-			disk := guestdisk.GetDisk()
-			disks = append(disks, *disk)
-		}
-
-		added := make([]models.SDisk, 0)
-		commondb := make([]models.SDisk, 0)
-		commonext := make([]cloudprovider.ICloudDisk, 0)
-		removed := make([]cloudprovider.ICloudDisk, 0)
-
-		if err := compare.CompareSets(disks, iDisks, &added, &commondb, &commonext, &removed); err != nil {
-			return nil, err
-		}
-		for _, disk := range removed {
-			if err := iVM.DetachDisk(disk.GetId()); err != nil {
-				return nil, err
-			}
-		}
-		for _, disk := range added {
-			if err := iVM.AttachDisk(disk.ExternalId); err != nil {
-				return nil, err
-			}
-		}
-		return nil, nil
-	})
->>>>>>> e879a2ea
-	return nil
-}+}*/