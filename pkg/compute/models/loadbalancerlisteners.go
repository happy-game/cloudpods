--- conflicted
+++ resolved
@@ -699,20 +699,9 @@
 	}
 
 	for i := 0; i < len(removed); i++ {
-<<<<<<< HEAD
 		err = removed[i].syncRemoveCloudLoadbalancerListener(ctx, userCred)
 		if err != nil {
 			syncResult.DeleteError(err)
-=======
-		err = removed[i].ValidateDeleteCondition(ctx)
-		if err != nil { // cannot delete
-			err = removed[i].SetStatus(userCred, consts.LB_STATUS_UNKNOWN, "sync to delete")
-			if err != nil {
-				syncResult.DeleteError(err)
-			} else {
-				syncResult.Delete()
-			}
->>>>>>> 02e8d93f
 		} else {
 			syncResult.Delete()
 		}
@@ -807,7 +796,7 @@
 
 	err := lblis.ValidateDeleteCondition(ctx)
 	if err != nil { // cannot delete
-		err = lblis.SetStatus(userCred, LB_STATUS_UNKNOWN, "sync to delete")
+		err = lblis.SetStatus(userCred, consts.LB_STATUS_UNKNOWN, "sync to delete")
 	} else {
 		err = lblis.Delete(ctx, userCred)
 	}
