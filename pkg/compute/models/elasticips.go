--- conflicted
+++ resolved
@@ -326,8 +326,11 @@
 		self.ExternalId = ext.GetGlobalId()
 		// self.ManagerId = ext.GetManagerId()
 		self.IsEmulated = ext.IsEmulated()
-		self.ProjectId = userCred.GetProjectId()
 		if projectSync && self.ProjectSrc != db.PROJECT_SOURCE_LOCAL {
+			self.ProjectSrc = db.PROJECT_SOURCE_CLOUD
+			if len(projectId) > 0 {
+				self.ProjectId = projectId
+			}
 			if extProjectId := ext.GetProjectId(); len(extProjectId) > 0 {
 				extProject, err := ExternalProjectManager.GetProject(extProjectId, self.ManagerId)
 				if err != nil {
@@ -369,15 +372,8 @@
 	eip.CloudregionId = region.Id
 	eip.ChargeType = extEip.GetInternetChargeType()
 
-<<<<<<< HEAD
+	eip.ProjectSrc = db.PROJECT_SOURCE_CLOUD
 	eip.ProjectId = projectId
-=======
-	eip.ProjectSrc = db.PROJECT_SOURCE_CLOUD
-	eip.ProjectId = userCred.GetProjectId()
-	if len(projectId) > 0 {
-		eip.ProjectId = projectId
-	}
->>>>>>> 3f5501c8
 
 	if extProjectId := extEip.GetProjectId(); len(extProjectId) > 0 {
 		externalProject, err := ExternalProjectManager.GetProject(extProjectId, eip.ManagerId)
