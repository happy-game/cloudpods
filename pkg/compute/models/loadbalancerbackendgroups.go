package models

import (
	"context"
	"database/sql"
	"fmt"

	"yunion.io/x/jsonutils"
	"yunion.io/x/log"
	"yunion.io/x/pkg/util/compare"
	"yunion.io/x/sqlchemy"

	"yunion.io/x/onecloud/pkg/cloudcommon/db"
	"yunion.io/x/onecloud/pkg/cloudcommon/db/lockman"
	"yunion.io/x/onecloud/pkg/cloudcommon/db/taskman"
	"yunion.io/x/onecloud/pkg/cloudcommon/validators"
	"yunion.io/x/onecloud/pkg/cloudprovider"
	"yunion.io/x/onecloud/pkg/compute/consts"
	"yunion.io/x/onecloud/pkg/httperrors"
	"yunion.io/x/onecloud/pkg/mcclient"
)

type SLoadbalancerBackendGroupManager struct {
	db.SVirtualResourceBaseManager
}

var LoadbalancerBackendGroupManager *SLoadbalancerBackendGroupManager

func init() {
	LoadbalancerBackendGroupManager = &SLoadbalancerBackendGroupManager{
		SVirtualResourceBaseManager: db.NewVirtualResourceBaseManager(
			SLoadbalancerBackendGroup{},
			"loadbalancerbackendgroups_tbl",
			"loadbalancerbackendgroup",
			"loadbalancerbackendgroups",
		),
	}
}

type SLoadbalancerBackendGroup struct {
	db.SVirtualResourceBase
	SManagedResourceBase

	CloudregionId  string `width:"36" charset:"ascii" nullable:"false" list:"admin" default:"default" create:"optional"`
	Type           string `width:"36" charset:"ascii" nullable:"false" list:"user" default:"normal" create:"optional"`
	LoadbalancerId string `width:"36" charset:"ascii" nullable:"false" list:"user" create:"optional"`
}

func (man *SLoadbalancerBackendGroupManager) PreDeleteSubs(ctx context.Context, userCred mcclient.TokenCredential, q *sqlchemy.SQuery) {
	subs := []SLoadbalancerBackendGroup{}
	db.FetchModelObjects(man, q, &subs)
	for _, sub := range subs {
		sub.DoPendingDelete(ctx, userCred)
	}
}

func (man *SLoadbalancerBackendGroupManager) ListItemFilter(ctx context.Context, q *sqlchemy.SQuery, userCred mcclient.TokenCredential, query jsonutils.JSONObject) (*sqlchemy.SQuery, error) {
	q, err := man.SVirtualResourceBaseManager.ListItemFilter(ctx, q, userCred, query)
	if err != nil {
		return nil, err
	}
	userProjId := userCred.GetProjectId()
	data := query.(*jsonutils.JSONDict)
	q, err = validators.ApplyModelFilters(q, data, []*validators.ModelFilterOptions{
		{Key: "loadbalancer", ModelKeyword: "loadbalancer", ProjectId: userProjId},
	})
	if err != nil {
		return nil, err
	}
	return q, nil
}

func (man *SLoadbalancerBackendGroupManager) ValidateCreateData(ctx context.Context, userCred mcclient.TokenCredential, ownerProjId string, query jsonutils.JSONObject, data *jsonutils.JSONDict) (*jsonutils.JSONDict, error) {
	lbV := validators.NewModelIdOrNameValidator("loadbalancer", "loadbalancer", ownerProjId)
	err := lbV.Validate(data)
	if err != nil {
		return nil, err
	}
	if _, err := man.SVirtualResourceBaseManager.ValidateCreateData(ctx, userCred, ownerProjId, query, data); err != nil {
		return nil, err
	}
	lb := lbV.Model.(*SLoadbalancer)
	data.Set("manager_id", jsonutils.NewString(lb.ManagerId))
	data.Set("cloudregion_id", jsonutils.NewString(lb.CloudregionId))
	backends := []cloudprovider.SLoadbalancerBackend{}
	if data.Contains("backends") {
		if err := data.Unmarshal(&backends, "backends"); err != nil {
			return nil, err
		}
		for i := 0; i < len(backends); i++ {
			if len(backends[i].BackendType) == 0 {
				backends[i].BackendType = consts.LB_BACKEND_GUEST
			}
			if backends[i].Weight < 0 || backends[i].Weight > 256 {
				return nil, httperrors.NewInputParameterError("weight %s not support, only support range 0 ~ 256")
			}
			if backends[i].Port < 1 || backends[i].Port > 65535 {
				return nil, httperrors.NewInputParameterError("port %s not support, only support range 1 ~ 65535")
			}
			if len(backends[i].ID) == 0 {
				return nil, httperrors.NewMissingParameterError("Missing backend id")
			}

			switch backends[i].BackendType {
			case consts.LB_BACKEND_GUEST:
				_guest, err := GuestManager.FetchByIdOrName(userCred, backends[i].ID)
				if err != nil {
					if err == sql.ErrNoRows {
						return nil, httperrors.NewResourceNotFoundError("failed to find guest %s", backends[i].ID)
					}
					return nil, httperrors.NewGeneralError(err)
				}
				guest := _guest.(*SGuest)
				host := guest.GetHost()
				if host == nil {
					return nil, fmt.Errorf("error getting host of guest %s", guest.Name)
				}
				backends[i].ZoneId = host.ZoneId
				backends[i].HostName = host.Name
				backends[i].ID = guest.Id
				backends[i].Name = guest.Name
				backends[i].ExternalID = guest.ExternalId

				address, err := LoadbalancerBackendManager.GetGuestAddress(guest)
				if err != nil {
					return nil, err
				}
				backends[i].Address = address
			case consts.LB_BACKEND_HOST:
				if !db.IsAdminAllowCreate(userCred, man) {
					return nil, httperrors.NewForbiddenError("only sysadmin can specify host as backend")
				}
				_host, err := HostManager.FetchByIdOrName(userCred, backends[i].ID)
				if err != nil {
					if err == sql.ErrNoRows {
						return nil, httperrors.NewResourceNotFoundError("failed to find host %s", backends[i].ID)
					}
					return nil, httperrors.NewGeneralError(err)
				}
				host := _host.(*SHost)
				backends[i].ID = host.Id
				backends[i].Name = host.Name
				backends[i].ExternalID = host.ExternalId
				backends[i].Address = host.AccessIp
			default:
				return nil, httperrors.NewInputParameterError("unexpected backend type %s", backends[i].BackendType)
			}
		}
	}
	data.Set("backends", jsonutils.Marshal(backends))
	region := lb.GetRegion()
	if region == nil {
		return nil, httperrors.NewResourceNotFoundError("failed to find region for loadbalancer %s", lb.Name)
	}
	return region.GetDriver().ValidateCreateLoadbalancerBackendGroupData(ctx, userCred, data, lb, backends)
}

func (lbbg *SLoadbalancerBackendGroup) GetLoadbalancer() *SLoadbalancer {
	lb, err := LoadbalancerManager.FetchById(lbbg.LoadbalancerId)
	if err != nil {
		fmt.Errorf("failed to find loadbalancer for backendgroup %s", lbbg.Name)
		return nil
	}
	return lb.(*SLoadbalancer)
}

func (llbg *SLoadbalancerBackendGroup) GetRegion() *SCloudregion {
	if loadbalancer := llbg.GetLoadbalancer(); loadbalancer != nil {
		return loadbalancer.GetRegion()
	}
	return nil
}

func (lbbg *SLoadbalancerBackendGroup) GetIRegion() (cloudprovider.ICloudRegion, error) {
	if loadbalancer := lbbg.GetLoadbalancer(); loadbalancer != nil {
		return loadbalancer.GetIRegion()
	}
	return nil, fmt.Errorf("failed to find loadbalancer for backendgroup %s", lbbg.Name)
}

func (lbbg *SLoadbalancerBackendGroup) GetBackends() ([]SLoadbalancerBackend, error) {
	backends := make([]SLoadbalancerBackend, 0)
	q := LoadbalancerBackendManager.Query()
	err := q.Equals("backend_group_id", lbbg.GetId()).All(&backends)
	return backends, err
}

// 返回值 TotalRef
func (lbbg *SLoadbalancerBackendGroup) RefCount() int {
	men := lbbg.getRefManagers()
	var count int
	for _, m := range men {
		count += lbbg.refCount(m)
	}

	return count
}

func (lbbg *SLoadbalancerBackendGroup) refCount(men db.IModelManager) int {
	t := men.TableSpec().Instance()
	pdF := t.Field("pending_deleted")
	return t.Query().
		Equals("backend_group_id", lbbg.Id).
		Filter(sqlchemy.OR(sqlchemy.IsNull(pdF), sqlchemy.IsFalse(pdF))).
		Count()
}

func (lbbg *SLoadbalancerBackendGroup) getRefManagers() []db.IModelManager {
	// 引用Backend Group的数据库
	return []db.IModelManager{
		LoadbalancerManager,
		LoadbalancerListenerManager,
		LoadbalancerListenerRuleManager,
	}

}

func (lbbg *SLoadbalancerBackendGroup) AllowPerformStatus(ctx context.Context, userCred mcclient.TokenCredential, query jsonutils.JSONObject, data jsonutils.JSONObject) bool {
	return false
}

func (lbbg *SLoadbalancerBackendGroup) ValidateDeleteCondition(ctx context.Context) error {
	men := lbbg.getRefManagers()
	for _, m := range men {
		n := lbbg.refCount(m)
		if n > 0 {
			return fmt.Errorf("backend group %s is still referred to by %d %s",
				lbbg.Id, n, m.KeywordPlural())
		}
	}

	region := lbbg.GetRegion()
	if region != nil {
		return nil
	}
	return region.GetDriver().ValidateDeleteLoadbalancerBackendGroupCondition(ctx, lbbg)
}

func (lbbg *SLoadbalancerBackendGroup) GetCustomizeColumns(ctx context.Context, userCred mcclient.TokenCredential, query jsonutils.JSONObject) *jsonutils.JSONDict {
	extra := lbbg.SVirtualResourceBase.GetCustomizeColumns(ctx, userCred, query)
	{
		lb, err := LoadbalancerManager.FetchById(lbbg.LoadbalancerId)
		if err != nil {
			log.Errorf("loadbalancer backend group %s(%s): fetch loadbalancer (%s) error: %s",
				lbbg.Name, lbbg.Id, lbbg.LoadbalancerId, err)
			return extra
		}
		extra.Set("loadbalancer", jsonutils.NewString(lb.GetName()))
	}
	return extra
}

func (lbbg *SLoadbalancerBackendGroup) GetExtraDetails(ctx context.Context, userCred mcclient.TokenCredential, query jsonutils.JSONObject) (*jsonutils.JSONDict, error) {
	extra := lbbg.GetCustomizeColumns(ctx, userCred, query)
	return extra, nil
}

func (lbbg *SLoadbalancerBackendGroup) PostCreate(ctx context.Context, userCred mcclient.TokenCredential, ownerProjId string, query jsonutils.JSONObject, data jsonutils.JSONObject) {
	lbbg.SVirtualResourceBase.PostCreate(ctx, userCred, ownerProjId, query, data)
	params := jsonutils.NewDict()
	backends, _ := data.Get("backends")
	if backends != nil {
		params.Add(backends, "backends")
	}
	lbbg.SetStatus(userCred, consts.LB_CREATING, "")
	if err := lbbg.StartLoadBalancerBackendGroupCreateTask(ctx, userCred, params, ""); err != nil {
		log.Errorf("Failed to create loadbalancer backendgroup error: %v", err)
	}
}

func (lbbg *SLoadbalancerBackendGroup) StartLoadBalancerBackendGroupCreateTask(ctx context.Context, userCred mcclient.TokenCredential, params *jsonutils.JSONDict, parentTaskId string) error {
	task, err := taskman.TaskManager.NewTask(ctx, "LoadbalancerLoadbalancerBackendGroupCreateTask", lbbg, userCred, params, parentTaskId, "", nil)
	if err != nil {
		return err
	}
	task.ScheduleRun(nil)
	return nil
}

func (lbbg *SLoadbalancerBackendGroup) PreDeleteSubs(ctx context.Context, userCred mcclient.TokenCredential) {
	lbbg.DoPendingDelete(ctx, userCred)
	subMan := LoadbalancerBackendManager
	ownerProjId := lbbg.GetOwnerProjectId()

	lockman.LockClass(ctx, subMan, ownerProjId)
	defer lockman.ReleaseClass(ctx, subMan, ownerProjId)
	q := subMan.Query().Equals("backend_group_id", lbbg.Id)
	subMan.PreDeleteSubs(ctx, userCred, q)
}

func (lbbg *SLoadbalancerBackendGroup) AllowPerformPurge(ctx context.Context, userCred mcclient.TokenCredential, query jsonutils.JSONObject, data jsonutils.JSONObject) bool {
	return db.IsAdminAllowPerform(userCred, lbbg, "purge")
}

func (lbbg *SLoadbalancerBackendGroup) PerformPurge(ctx context.Context, userCred mcclient.TokenCredential, query jsonutils.JSONObject, data jsonutils.JSONObject) (jsonutils.JSONObject, error) {
	parasm := jsonutils.NewDict()
	parasm.Add(jsonutils.JSONTrue, "purge")
	return nil, lbbg.StartLoadBalancerBackendGroupDeleteTask(ctx, userCred, parasm, "")
}

func (lbbg *SLoadbalancerBackendGroup) CustomizeDelete(ctx context.Context, userCred mcclient.TokenCredential, query jsonutils.JSONObject, data jsonutils.JSONObject) error {
	lbbg.SetStatus(userCred, consts.LB_STATUS_DELETING, "")
	return lbbg.StartLoadBalancerBackendGroupDeleteTask(ctx, userCred, jsonutils.NewDict(), "")
}

func (lbbg *SLoadbalancerBackendGroup) StartLoadBalancerBackendGroupDeleteTask(ctx context.Context, userCred mcclient.TokenCredential, params *jsonutils.JSONDict, parentTaskId string) error {
	task, err := taskman.TaskManager.NewTask(ctx, "LoadbalancerBackendGroupDeleteTask", lbbg, userCred, params, parentTaskId, "", nil)
	if err != nil {
		return err
	}
	task.ScheduleRun(nil)
	return nil
}

func (lbbg *SLoadbalancerBackendGroup) Delete(ctx context.Context, userCred mcclient.TokenCredential) error {
	return nil
}

func (man *SLoadbalancerBackendGroupManager) getLoadbalancerBackendgroupsByLoadbalancer(lb *SLoadbalancer) ([]SLoadbalancerBackendGroup, error) {
	lbbgs := []SLoadbalancerBackendGroup{}
	q := man.Query().Equals("loadbalancer_id", lb.Id)
	if err := db.FetchModelObjects(man, q, &lbbgs); err != nil {
		log.Errorf("failed to get lbbgs for lb: %s error: %v", lb.Name, err)
		return nil, err
	}
	return lbbgs, nil
}

func (man *SLoadbalancerBackendGroupManager) SyncLoadbalancerBackendgroups(ctx context.Context, userCred mcclient.TokenCredential, provider *SCloudprovider, lb *SLoadbalancer, lbbgs []cloudprovider.ICloudLoadbalancerBackendGroup, syncRange *SSyncRange) ([]SLoadbalancerBackendGroup, []cloudprovider.ICloudLoadbalancerBackendGroup, compare.SyncResult) {
	syncOwnerId := getSyncOwnerProjectId(man, userCred, provider.ProjectId, syncRange.ProjectSync)
	lockman.LockClass(ctx, man, syncOwnerId)
	defer lockman.ReleaseClass(ctx, man, syncOwnerId)

	localLbgs := []SLoadbalancerBackendGroup{}
	remoteLbbgs := []cloudprovider.ICloudLoadbalancerBackendGroup{}
	syncResult := compare.SyncResult{}

	dbLbbgs, err := man.getLoadbalancerBackendgroupsByLoadbalancer(lb)
	if err != nil {
		syncResult.Error(err)
		return nil, nil, syncResult
	}

	removed := []SLoadbalancerBackendGroup{}
	commondb := []SLoadbalancerBackendGroup{}
	commonext := []cloudprovider.ICloudLoadbalancerBackendGroup{}
	added := []cloudprovider.ICloudLoadbalancerBackendGroup{}

	err = compare.CompareSets(dbLbbgs, lbbgs, &removed, &commondb, &commonext, &added)
	if err != nil {
		syncResult.Error(err)
		return nil, nil, syncResult
	}

	for i := 0; i < len(removed); i++ {
		err = removed[i].syncRemoveCloudLoadbalancerBackendgroup(ctx, userCred)
		if err != nil {
			syncResult.DeleteError(err)
		} else {
			syncResult.Delete()
		}
	}
	for i := 0; i < len(commondb); i++ {
		err = commondb[i].SyncWithCloudLoadbalancerBackendgroup(ctx, userCred, lb, commonext[i], provider.ProjectId, syncRange.ProjectSync)
		if err != nil {
			syncResult.UpdateError(err)
		} else {
			syncMetadata(ctx, userCred, &commondb[i], commonext[i])
			localLbgs = append(localLbgs, commondb[i])
			remoteLbbgs = append(remoteLbbgs, commonext[i])
			syncResult.Update()
		}
	}
	for i := 0; i < len(added); i++ {
		new, err := man.newFromCloudLoadbalancerBackendgroup(ctx, userCred, lb, added[i], syncOwnerId)
		if err != nil {
			syncResult.AddError(err)
		} else {
			syncMetadata(ctx, userCred, new, added[i])
			localLbgs = append(localLbgs, *new)
			remoteLbbgs = append(remoteLbbgs, added[i])
			syncResult.Add()
		}
	}
	return localLbgs, remoteLbbgs, syncResult
}

/*func (lbbg *SLoadbalancerBackendGroup) constructFieldsFromCloudBackendgroup(lb *SLoadbalancer, extLoadbalancerBackendgroup cloudprovider.ICloudLoadbalancerBackendGroup) {
	// 对于腾讯云,backend group 名字以本地为准
	if lbbg.GetProviderName() != CLOUD_PROVIDER_QCLOUD || len(lbbg.Name) == 0 {
		lbbg.Name = extLoadbalancerBackendgroup.GetName()
	}

	lbbg.Type = extLoadbalancerBackendgroup.GetType()
	lbbg.Status = extLoadbalancerBackendgroup.GetStatus()
}*/

func (lbbg *SLoadbalancerBackendGroup) syncRemoveCloudLoadbalancerBackendgroup(ctx context.Context, userCred mcclient.TokenCredential) error {
	lockman.LockObject(ctx, lbbg)
	defer lockman.ReleaseObject(ctx, lbbg)

	err := lbbg.ValidateDeleteCondition(ctx)
	if err != nil { // cannot delete
		err = lbbg.SetStatus(userCred, consts.LB_STATUS_UNKNOWN, "sync to delete")
	} else {
		err = lbbg.Delete(ctx, userCred)
	}
	return err
}

func (lbbg *SLoadbalancerBackendGroup) SyncWithCloudLoadbalancerBackendgroup(ctx context.Context, userCred mcclient.TokenCredential, lb *SLoadbalancer, extLoadbalancerBackendgroup cloudprovider.ICloudLoadbalancerBackendGroup, projectId string, projectSync bool) error {
<<<<<<< HEAD
	diff, err := db.UpdateWithLock(ctx, lbbg, func() error {
		lbbg.Type = extLoadbalancerBackendgroup.GetType()
		lbbg.Status = extLoadbalancerBackendgroup.GetStatus()
		if projectSync && len(projectId) > 0 {
			lbbg.ProjectId = projectId
=======
	_, err := lbbg.GetModelManager().TableSpec().Update(lbbg, func() error {

		lbbg.constructFieldsFromCloudBackendgroup(lb, extLoadbalancerBackendgroup)
		if projectSync && lbbg.ProjectSrc != db.PROJECT_SOURCE_LOCAL {
			if extProjectId := extLoadbalancerBackendgroup.GetProjectId(); len(extProjectId) > 0 {
				extProject, err := ExternalProjectManager.GetProject(extProjectId, lb.ManagerId)
				if err != nil {
					log.Errorf(err.Error())
				} else {
					lbbg.ProjectId = extProject.ProjectId
				}
			}
>>>>>>> 3f5501c8
		}
		return nil
	})
	if err != nil {
		return err
	}
	db.OpsLog.LogSyncUpdate(lbbg, diff, userCred)

	if extLoadbalancerBackendgroup.IsDefault() {
		diff, err := db.UpdateWithLock(ctx, lb, func() error {
			lb.BackendGroupId = lbbg.Id
			return nil
		})
		if err != nil {
			log.Errorf("failed to set backendgroup id for lb %s error: %v", lb.Name, err)
			return err
		}
		db.OpsLog.LogEvent(lb, db.ACT_UPDATE, diff, userCred)
	}

	return err
}

func (man *SLoadbalancerBackendGroupManager) newFromCloudLoadbalancerBackendgroup(ctx context.Context, userCred mcclient.TokenCredential, lb *SLoadbalancer, extLoadbalancerBackendgroup cloudprovider.ICloudLoadbalancerBackendGroup, projectId string) (*SLoadbalancerBackendGroup, error) {
	lbbg := &SLoadbalancerBackendGroup{}
	lbbg.SetModelManager(man)

	lbbg.LoadbalancerId = lb.Id
	lbbg.ExternalId = extLoadbalancerBackendgroup.GetGlobalId()

	lbbg.CloudregionId = lb.CloudregionId
	lbbg.ManagerId = lb.ManagerId

<<<<<<< HEAD
	/*lbbg.constructFieldsFromCloudBackendgroup(lb, extLoadbalancerBackendgroup)
	if lbbg.GetProviderName() != CLOUD_PROVIDER_QCLOUD || len(lbbg.Name) == 0 {

	}*/

	lbbg.Name = db.GenerateName(man, projectId, extLoadbalancerBackendgroup.GetName())

	lbbg.Type = extLoadbalancerBackendgroup.GetType()
	lbbg.Status = extLoadbalancerBackendgroup.GetStatus()

	lbbg.ProjectId = projectId
=======
	lbbg.constructFieldsFromCloudBackendgroup(lb, extLoadbalancerBackendgroup)
	lbbg.ProjectSrc = db.PROJECT_SOURCE_CLOUD
	lbbg.ProjectId = userCred.GetProjectId()
	if len(projectId) > 0 {
		lbbg.ProjectId = projectId
	}

	if extProjectId := extLoadbalancerBackendgroup.GetProjectId(); len(extProjectId) > 0 {
		externalProject, err := ExternalProjectManager.GetProject(extProjectId, lb.ManagerId)
		if err != nil {
			log.Errorf(err.Error())
		} else {
			lbbg.ProjectId = externalProject.ProjectId
		}
	}
>>>>>>> 3f5501c8

	err := man.TableSpec().Insert(lbbg)
	if err != nil {
		return nil, err
	}

	db.OpsLog.LogEvent(lbbg, db.ACT_CREATE, lbbg.GetShortDesc(ctx), userCred)

	if extLoadbalancerBackendgroup.IsDefault() {
		_, err := db.Update(lb, func() error {
			lb.BackendGroupId = lbbg.Id
			return nil
		})
		if err != nil {
			log.Errorf("failed to set backendgroup id for lb %s error: %v", lb.Name, err)
		}
	}
	return lbbg, nil
}

func (man *SLoadbalancerBackendGroupManager) initBackendGroupType() error {
	backendgroups := []SLoadbalancerBackendGroup{}
	q := man.Query()
	q = q.Filter(sqlchemy.IsNullOrEmpty(q.Field("type")))
	if err := db.FetchModelObjects(man, q, &backendgroups); err != nil {
		log.Errorf("failed fetching backendgroups with empty type error: %v", err)
		return err
	}
	for i := 0; i < len(backendgroups); i++ {
		_, err := db.Update(&backendgroups[i], func() error {
			backendgroups[i].Type = consts.LB_BACKENDGROUP_TYPE_NORMAL
			return nil
		})
		if err != nil {
			log.Errorf("failed setting backendgroup %s(%s) type error: %v", backendgroups[i].Name, backendgroups[i].Id, err)
		}
	}
	return nil
}

func (man *SLoadbalancerBackendGroupManager) InitializeData() error {
	if err := man.initBackendGroupType(); err != nil {
		return err
	}
	return man.initBackendGroupRegion()
}

func (manager *SLoadbalancerBackendGroupManager) initBackendGroupRegion() error {
	groups := []SLoadbalancerBackendGroup{}
	q := manager.Query()
	q = q.Filter(sqlchemy.IsNullOrEmpty(q.Field("cloudregion_id")))
	if err := db.FetchModelObjects(manager, q, &groups); err != nil {
		return err
	}
	for i := 0; i < len(groups); i++ {
		group := &groups[i]
		if lb := group.GetLoadbalancer(); lb != nil && len(lb.CloudregionId) > 0 {
			_, err := db.Update(group, func() error {
				group.CloudregionId = lb.CloudregionId
				group.ManagerId = lb.ManagerId
				return nil
			})
			if err != nil {
				log.Errorf("failed to update loadbalancer backendgroup %s cloudregion_id", group.Name)
			}
		}
	}
	return nil
}<|MERGE_RESOLUTION|>--- conflicted
+++ resolved
@@ -409,17 +409,15 @@
 }
 
 func (lbbg *SLoadbalancerBackendGroup) SyncWithCloudLoadbalancerBackendgroup(ctx context.Context, userCred mcclient.TokenCredential, lb *SLoadbalancer, extLoadbalancerBackendgroup cloudprovider.ICloudLoadbalancerBackendGroup, projectId string, projectSync bool) error {
-<<<<<<< HEAD
 	diff, err := db.UpdateWithLock(ctx, lbbg, func() error {
 		lbbg.Type = extLoadbalancerBackendgroup.GetType()
 		lbbg.Status = extLoadbalancerBackendgroup.GetStatus()
-		if projectSync && len(projectId) > 0 {
-			lbbg.ProjectId = projectId
-=======
-	_, err := lbbg.GetModelManager().TableSpec().Update(lbbg, func() error {
-
-		lbbg.constructFieldsFromCloudBackendgroup(lb, extLoadbalancerBackendgroup)
+
 		if projectSync && lbbg.ProjectSrc != db.PROJECT_SOURCE_LOCAL {
+			lbbg.ProjectSrc = db.PROJECT_SOURCE_CLOUD
+			if len(projectId) > 0 {
+				lbbg.ProjectId = projectId
+			}
 			if extProjectId := extLoadbalancerBackendgroup.GetProjectId(); len(extProjectId) > 0 {
 				extProject, err := ExternalProjectManager.GetProject(extProjectId, lb.ManagerId)
 				if err != nil {
@@ -428,7 +426,6 @@
 					lbbg.ProjectId = extProject.ProjectId
 				}
 			}
->>>>>>> 3f5501c8
 		}
 		return nil
 	})
@@ -462,7 +459,6 @@
 	lbbg.CloudregionId = lb.CloudregionId
 	lbbg.ManagerId = lb.ManagerId
 
-<<<<<<< HEAD
 	/*lbbg.constructFieldsFromCloudBackendgroup(lb, extLoadbalancerBackendgroup)
 	if lbbg.GetProviderName() != CLOUD_PROVIDER_QCLOUD || len(lbbg.Name) == 0 {
 
@@ -473,14 +469,8 @@
 	lbbg.Type = extLoadbalancerBackendgroup.GetType()
 	lbbg.Status = extLoadbalancerBackendgroup.GetStatus()
 
+	lbbg.ProjectSrc = db.PROJECT_SOURCE_CLOUD
 	lbbg.ProjectId = projectId
-=======
-	lbbg.constructFieldsFromCloudBackendgroup(lb, extLoadbalancerBackendgroup)
-	lbbg.ProjectSrc = db.PROJECT_SOURCE_CLOUD
-	lbbg.ProjectId = userCred.GetProjectId()
-	if len(projectId) > 0 {
-		lbbg.ProjectId = projectId
-	}
 
 	if extProjectId := extLoadbalancerBackendgroup.GetProjectId(); len(extProjectId) > 0 {
 		externalProject, err := ExternalProjectManager.GetProject(extProjectId, lb.ManagerId)
@@ -490,7 +480,6 @@
 			lbbg.ProjectId = externalProject.ProjectId
 		}
 	}
->>>>>>> 3f5501c8
 
 	err := man.TableSpec().Insert(lbbg)
 	if err != nil {
