--- conflicted
+++ resolved
@@ -551,6 +551,10 @@
 		self.Status = ext.GetStatus()
 		self.DiskType = ext.GetDiskType()
 		if projectSync && self.ProjectSrc != db.PROJECT_SOURCE_LOCAL {
+			self.ProjectSrc = db.PROJECT_SOURCE_CLOUD
+			if len(projectId) > 0 {
+				self.ProjectId = projectId
+			}
 			if extProjectId := ext.GetProjectId(); len(extProjectId) > 0 {
 				extProject, err := ExternalProjectManager.GetProject(extProjectId, self.ManagerId)
 				if err != nil {
@@ -592,14 +596,8 @@
 	snapshot.ManagerId = provider.Id
 	snapshot.CloudregionId = region.Id
 
-<<<<<<< HEAD
+	snapshot.ProjectSrc = db.PROJECT_SOURCE_CLOUD
 	snapshot.ProjectId = projectId
-=======
-	snapshot.ProjectSrc = db.PROJECT_SOURCE_CLOUD
-	snapshot.ProjectId = userCred.GetProjectId()
-	if len(projectId) > 0 {
-		snapshot.ProjectId = projectId
-	}
 
 	if extProjectId := extSnapshot.GetProjectId(); len(extProjectId) > 0 {
 		externalProject, err := ExternalProjectManager.GetProject(extProjectId, snapshot.ManagerId)
@@ -609,7 +607,6 @@
 			snapshot.ProjectId = externalProject.ProjectId
 		}
 	}
->>>>>>> 3f5501c8
 
 	err := manager.TableSpec().Insert(&snapshot)
 	if err != nil {
