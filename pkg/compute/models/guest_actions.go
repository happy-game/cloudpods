package models

import (
	"context"
	"database/sql"
	"encoding/base64"
	"fmt"
	"net/http"
	"strconv"
	"strings"

	"yunion.io/x/onecloud/pkg/cloudcommon/db"
	"yunion.io/x/onecloud/pkg/cloudcommon/db/lockman"
	"yunion.io/x/onecloud/pkg/cloudcommon/db/quotas"
	"yunion.io/x/onecloud/pkg/cloudcommon/db/taskman"
	"yunion.io/x/onecloud/pkg/cloudcommon/notifyclient"
	"yunion.io/x/onecloud/pkg/compute/options"
	"yunion.io/x/onecloud/pkg/httperrors"
	"yunion.io/x/onecloud/pkg/mcclient"
	"yunion.io/x/onecloud/pkg/util/httputils"
	"yunion.io/x/onecloud/pkg/util/logclient"
	"yunion.io/x/onecloud/pkg/util/seclib2"

	"yunion.io/x/jsonutils"
	"yunion.io/x/log"
	"yunion.io/x/pkg/util/fileutils"
	"yunion.io/x/pkg/util/regutils"
	"yunion.io/x/pkg/utils"
	"yunion.io/x/sqlchemy"
)

func (self *SGuest) AllowGetDetailsVnc(ctx context.Context, userCred mcclient.TokenCredential, query jsonutils.JSONObject) bool {
	return self.IsOwner(userCred)
}

func (self *SGuest) GetDetailsVnc(ctx context.Context, userCred mcclient.TokenCredential, query jsonutils.JSONObject) (jsonutils.JSONObject, error) {
	if utils.IsInStringArray(self.Status, []string{VM_RUNNING, VM_BLOCK_STREAM}) {
		host := self.GetHost()
		if host == nil {
			return nil, httperrors.NewInternalServerError("Host missing")
		}
		retval, err := self.GetDriver().GetGuestVncInfo(userCred, self, host)
		if err != nil {
			return nil, err
		}
		retval.Add(jsonutils.NewString(self.Id), "id")
		return retval, nil
	} else {
		return jsonutils.NewDict(), nil
	}
}

func (self *SGuest) AllowPerformMonitor(ctx context.Context,
	userCred mcclient.TokenCredential,
	query jsonutils.JSONObject,
	data jsonutils.JSONObject) bool {
	return self.IsOwner(userCred)
}

func (self *SGuest) PerformMonitor(ctx context.Context, userCred mcclient.TokenCredential, query jsonutils.JSONObject,
	data jsonutils.JSONObject) (jsonutils.JSONObject, error) {
	if utils.IsInStringArray(self.Status, []string{VM_RUNNING, VM_BLOCK_STREAM}) {
		cmd, err := data.GetString("command")
		if err != nil {
			return nil, err
		}
		return self.SendMonitorCommand(ctx, userCred, cmd)
	}
	return nil, httperrors.NewInvalidStatusError("Cannot send command in status %s", self.Status)
}

func (self *SGuest) AllowGetDetailsDesc(ctx context.Context, userCred mcclient.TokenCredential, query jsonutils.JSONObject) bool {
	return self.IsOwner(userCred)
}

func (self *SGuest) GetDetailsDesc(ctx context.Context, userCred mcclient.TokenCredential, query jsonutils.JSONObject) (jsonutils.JSONObject, error) {
	host := self.GetHost()
	if host == nil {
		return nil, httperrors.NewInvalidStatusError("No host for server")
	}
	desc := self.GetDriver().GetJsonDescAtHost(ctx, self, host)
	return desc, nil
}

func (self *SGuest) StartInsertIsoTask(ctx context.Context, imageId string, hostId string, userCred mcclient.TokenCredential, parentTaskId string) error {
	self.insertIso(imageId)

	data := jsonutils.NewDict()
	data.Add(jsonutils.NewString(imageId), "image_id")
	data.Add(jsonutils.NewString(hostId), "host_id")

	task, err := taskman.TaskManager.NewTask(ctx, "GuestInsertIsoTask", self, userCred, data, parentTaskId, "", nil)
	if err != nil {
		return err
	}
	task.ScheduleRun(nil)
	return nil
}

func (self *SGuest) StartGueststartTask(ctx context.Context, userCred mcclient.TokenCredential, data *jsonutils.JSONDict, parentTaskId string) error {
	self.SetStatus(userCred, VM_START_START, "")
	task, err := taskman.TaskManager.NewTask(ctx, "GuestStartTask", self, userCred, data, parentTaskId, "", nil)
	if err != nil {
		return err
	}
	task.ScheduleRun(nil)
	return nil
}

func (self *SGuest) StartGuestCreateTask(ctx context.Context, userCred mcclient.TokenCredential, params *jsonutils.JSONDict, pendingUsage quotas.IQuota, parentTaskId string) error {
	return self.GetDriver().StartGuestCreateTask(self, ctx, userCred, params, pendingUsage, parentTaskId)
}

func (self *SGuest) AllowPerformReset(ctx context.Context,
	userCred mcclient.TokenCredential,
	query jsonutils.JSONObject,
	data jsonutils.JSONObject) bool {
	return self.IsOwner(userCred)
}

func (self *SGuest) PerformReset(ctx context.Context, userCred mcclient.TokenCredential, query jsonutils.JSONObject,
	data jsonutils.JSONObject) (jsonutils.JSONObject, error) {
	isHard := jsonutils.QueryBoolean(data, "is_hard", false)
	if self.Status == VM_RUNNING || self.Status == VM_STOP_FAILED {
		self.GetDriver().StartGuestResetTask(self, ctx, userCred, isHard, "")
		return nil, nil
	}
	return nil, httperrors.NewInvalidStatusError("Cannot reset VM in status %s", self.Status)
}

func (self *SGuest) AllowPerformDiskSnapshot(ctx context.Context, userCred mcclient.TokenCredential, query jsonutils.JSONObject, data jsonutils.JSONObject) bool {
	return self.IsOwner(userCred)
}

func (self *SGuest) PerformDiskSnapshot(ctx context.Context, userCred mcclient.TokenCredential, query jsonutils.JSONObject, data jsonutils.JSONObject) (jsonutils.JSONObject, error) {
	if !utils.IsInStringArray(self.Status, []string{VM_RUNNING, VM_READY}) {
		return nil, httperrors.NewInvalidStatusError("Cannot do snapshot when VM in status %s", self.Status)
	}
	diskId, err := data.GetString("disk_id")
	if err != nil {
		return nil, httperrors.NewBadRequestError(err.Error())
	}
	name, err := data.GetString("name")
	if err != nil {
		return nil, httperrors.NewBadRequestError(err.Error())
	}
	err = ValidateSnapshotName(self.Hypervisor, name, userCred.GetProjectId())
	if err != nil {
		return nil, httperrors.NewBadRequestError(err.Error())
	}
	if self.GetGuestDisk(diskId) == nil {
		return nil, httperrors.NewNotFoundError("Guest disk %s not found", diskId)
	}
	if self.GetHypervisor() == HYPERVISOR_KVM {
		q := SnapshotManager.Query()
		cnt := q.Filter(sqlchemy.AND(sqlchemy.Equals(q.Field("disk_id"), diskId),
			sqlchemy.Equals(q.Field("created_by"), MANUAL),
			sqlchemy.Equals(q.Field("fake_deleted"), false))).Count()
		if cnt >= options.Options.DefaultMaxManualSnapshotCount {
			return nil, httperrors.NewBadRequestError("Disk %s snapshot full, cannot take any more", diskId)
		}
		pendingUsage := &SQuota{Snapshot: 1}
		err = QuotaManager.CheckSetPendingQuota(ctx, userCred, self.ProjectId, pendingUsage)
		if err != nil {
			return nil, httperrors.NewBadRequestError("Check set pending quota error %s", err)
		}
		snapshot, err := SnapshotManager.CreateSnapshot(ctx, userCred, MANUAL, diskId, self.Id, "", name)
		QuotaManager.CancelPendingUsage(ctx, userCred, self.ProjectId, nil, pendingUsage)
		if err != nil {
			return nil, err
		}
		err = self.StartDiskSnapshot(ctx, userCred, diskId, snapshot.Id)
		return nil, err
	} else {
		snapshot, err := SnapshotManager.CreateSnapshot(ctx, userCred, MANUAL, diskId, self.Id, "", name)
		if err != nil {
			return nil, err
		}
		err = self.StartDiskSnapshot(ctx, userCred, diskId, snapshot.Id)
		return nil, err
	}

}

func (self *SGuest) StartDiskSnapshot(ctx context.Context, userCred mcclient.TokenCredential, diskId, snapshotId string) error {
	self.SetStatus(userCred, VM_START_SNAPSHOT, "StartDiskSnapshot")
	params := jsonutils.NewDict()
	params.Set("disk_id", jsonutils.NewString(diskId))
	params.Set("snapshot_id", jsonutils.NewString(snapshotId))
	return self.GetDriver().StartGuestDiskSnapshotTask(ctx, userCred, self, params)
}

func (self *SGuest) AllowPerformStop(ctx context.Context,
	userCred mcclient.TokenCredential,
	query jsonutils.JSONObject,
	data jsonutils.JSONObject) bool {
	return self.IsOwner(userCred)
}

func (self *SGuest) PerformStop(ctx context.Context, userCred mcclient.TokenCredential, query jsonutils.JSONObject,
	data jsonutils.JSONObject) (jsonutils.JSONObject, error) {
	// XXX if is force, force stop guest
	var isForce = jsonutils.QueryBoolean(data, "is_force", false)
	if isForce || utils.IsInStringArray(self.Status, []string{VM_RUNNING, VM_STOP_FAILED}) {
		return nil, self.StartGuestStopTask(ctx, userCred, isForce, "")
	} else {
		return nil, httperrors.NewInvalidStatusError("Cannot stop server in status %s", self.Status)
	}
}

func (self *SGuest) StartGuestStopTask(ctx context.Context, userCred mcclient.TokenCredential, isForce bool, parentTaskId string) error {
	if len(parentTaskId) == 0 {
		self.SetStatus(userCred, VM_START_STOP, "")
	}
	params := jsonutils.NewDict()
	if isForce {
		params.Add(jsonutils.JSONTrue, "is_force")
	}
	if len(parentTaskId) > 0 {
		params.Add(jsonutils.JSONTrue, "subtask")
	}
	return self.GetDriver().StartGuestStopTask(self, ctx, userCred, params, parentTaskId)
}

func (self *SGuest) AllowPerformRestart(ctx context.Context,
	userCred mcclient.TokenCredential,
	query jsonutils.JSONObject,
	data jsonutils.JSONObject) bool {
	return self.IsOwner(userCred)
}

func (self *SGuest) PerformRestart(ctx context.Context, userCred mcclient.TokenCredential, query jsonutils.JSONObject, data jsonutils.JSONObject) (jsonutils.JSONObject, error) {
	isForce := jsonutils.QueryBoolean(data, "is_force", false)
	if utils.IsInStringArray(self.Status, []string{VM_RUNNING, VM_STOP_FAILED}) || (isForce && self.Status == VM_STOPPING) {
		return nil, self.GetDriver().StartGuestRestartTask(self, ctx, userCred, isForce, "")
	} else {
		return nil, httperrors.NewInvalidStatusError("Cannot do restart server in status %s", self.Status)
	}
}

func (self *SGuest) AllowPerformSendkeys(ctx context.Context, userCred mcclient.TokenCredential, query jsonutils.JSONObject, data jsonutils.JSONObject) bool {
	return self.IsOwner(userCred)
}

func (self *SGuest) PerformSendkeys(ctx context.Context, userCred mcclient.TokenCredential, query jsonutils.JSONObject, data jsonutils.JSONObject) (jsonutils.JSONObject, error) {
	if self.Hypervisor != HYPERVISOR_KVM {
		return nil, httperrors.NewUnsupportOperationError("Not allow for hypervisor %s", self.Hypervisor)
	}
	if self.Status != VM_RUNNING {
		return nil, httperrors.NewInvalidStatusError("Cannot send keys in status %s", self.Status)
	}
	keys, err := data.GetString("keys")
	if err != nil {
		return nil, err
	}
	err = self.VerifySendKeys(keys)
	if err != nil {
		return nil, httperrors.NewBadRequestError(err.Error())
	}
	cmd := fmt.Sprintf("sendkey %s", keys)
	duration, err := data.Int("duration")
	if err == nil {
		cmd = fmt.Sprintf("%s %d", cmd, duration)
	}
	_, err = self.SendMonitorCommand(ctx, userCred, cmd)
	return nil, err
}

func (self *SGuest) VerifySendKeys(keyStr string) error {
	keys := strings.Split(keyStr, "-")
	for _, key := range keys {
		if !self.IsLegalKey(key) {
			return fmt.Errorf("Unknown key '%s'", key)
		}
	}
	return nil
}

func (self *SGuest) IsLegalKey(key string) bool {
	singleKeys := "1234567890abcdefghijklmnopqrstuvwxyz"
	legalKeys := []string{"ctrl", "ctrl_r", "alt", "alt_r", "shift", "shift_r",
		"delete", "esc", "insert", "print", "spc",
		"f1", "f2", "f3", "f4", "f5", "f6",
		"f7", "f8", "f9", "f10", "f11", "f12",
		"home", "pgup", "pgdn", "end",
		"up", "down", "left", "right",
		"tab", "minus", "equal", "backspace", "backslash",
		"bracket_left", "bracket_right", "backslash",
		"semicolon", "apostrophe", "grave_accent", "ret",
		"comma", "dot", "slash",
		"caps_lock", "num_lock", "scroll_lock"}
	if len(key) > 1 && !utils.IsInStringArray(key, legalKeys) {
		return false
	} else if len(key) == 1 && !strings.Contains(singleKeys, key) {
		return false
	}
	return true
}

func (self *SGuest) SendMonitorCommand(ctx context.Context, userCred mcclient.TokenCredential, cmd string) (jsonutils.JSONObject, error) {
	host := self.GetHost()
	url := fmt.Sprintf("%s/servers/%s/monitor", host.ManagerUri, self.Id)
	header := http.Header{}
	header.Add("X-Auth-Token", userCred.GetTokenString())
	body := jsonutils.NewDict()
	body.Add(jsonutils.NewString(cmd), "cmd")
	_, res, err := httputils.JSONRequest(httputils.GetDefaultClient(), ctx, "POST", url, header, body, false)
	if err != nil {
		return nil, err
	}
	ret := res.(*jsonutils.JSONDict)
	return ret, nil
}

func (self *SGuest) AllowPerformAssociateEip(ctx context.Context, userCred mcclient.TokenCredential, query jsonutils.JSONObject, data jsonutils.JSONObject) bool {
	return self.IsOwner(userCred)
}

func (self *SGuest) PerformAssociateEip(ctx context.Context, userCred mcclient.TokenCredential, query jsonutils.JSONObject, data jsonutils.JSONObject) (jsonutils.JSONObject, error) {
	if !utils.IsInStringArray(self.Status, []string{VM_READY, VM_RUNNING}) {
		return nil, httperrors.NewInvalidStatusError("cannot associate eip in status %s", self.Status)
	}

	eip, err := self.GetEip()
	if err != nil {
		log.Errorf("Fail to get Eip %s", err)
		return nil, httperrors.NewGeneralError(err)
	}
	if eip != nil {
		return nil, httperrors.NewInvalidStatusError("already associate with eip")
	}
	eipStr := jsonutils.GetAnyString(data, []string{"eip", "eip_id"})
	if len(eipStr) == 0 {
		return nil, httperrors.NewInputParameterError("missing eip or eip_id")
	}
	eipObj, err := ElasticipManager.FetchByIdOrName(userCred, eipStr)
	if err != nil {
		if err == sql.ErrNoRows {
			return nil, httperrors.NewResourceNotFoundError("eip %s not found", eipStr)
		} else {
			return nil, httperrors.NewGeneralError(err)
		}
	}

	eip = eipObj.(*SElasticip)
	eipRegion := eip.GetRegion()
	instRegion := self.getRegion()

	if eip.Mode == EIP_MODE_INSTANCE_PUBLICIP {
		return nil, httperrors.NewUnsupportOperationError("fixed eip cannot be associated")
	}

	eipVm := eip.GetAssociateVM()
	if eipVm != nil {
		return nil, httperrors.NewConflictError("eip has been associated")
	}

	if eipRegion.Id != instRegion.Id {
		return nil, httperrors.NewInputParameterError("cannot associate eip and instance in different region")
	}

	host := self.GetHost()
	if host == nil {
		return nil, httperrors.NewInputParameterError("server host is not found???")
	}

	if host.ManagerId != eip.ManagerId {
		return nil, httperrors.NewInputParameterError("cannot associate eip and instance in different provider")
	}

	self.SetStatus(userCred, VM_ASSOCIATE_EIP, "associate eip")

	params := jsonutils.NewDict()
	params.Add(jsonutils.NewString(self.ExternalId), "instance_external_id")
	params.Add(jsonutils.NewString(self.Id), "instance_id")
	params.Add(jsonutils.NewString(EIP_ASSOCIATE_TYPE_SERVER), "instance_type")

	err = eip.StartEipAssociateTask(ctx, userCred, params)

	return nil, err
}

func (self *SGuest) AllowPerformDissociateEip(ctx context.Context, userCred mcclient.TokenCredential, query jsonutils.JSONObject, data jsonutils.JSONObject) bool {
	return self.IsOwner(userCred)
}

func (self *SGuest) PerformDissociateEip(ctx context.Context, userCred mcclient.TokenCredential, query jsonutils.JSONObject, data jsonutils.JSONObject) (jsonutils.JSONObject, error) {
	eip, err := self.GetEip()
	if err != nil {
		log.Errorf("Fail to get Eip %s", err)
		return nil, httperrors.NewGeneralError(err)
	}
	if eip == nil {
		return nil, httperrors.NewInvalidStatusError("No eip to dissociate")
	}

	self.SetStatus(userCred, VM_DISSOCIATE_EIP, "associate eip")

	err = eip.StartEipDissociateTask(ctx, userCred, "")
	if err != nil {
		log.Errorf("fail to start dissociate task %s", err)
		return nil, httperrors.NewGeneralError(err)
	}
	return nil, nil
}

func (self *SGuest) AllowPerformCreateEip(ctx context.Context, userCred mcclient.TokenCredential, query jsonutils.JSONObject, data jsonutils.JSONObject) bool {
	return self.IsOwner(userCred)
}

func (self *SGuest) PerformCreateEip(ctx context.Context, userCred mcclient.TokenCredential, query jsonutils.JSONObject, data jsonutils.JSONObject) (jsonutils.JSONObject, error) {
	bw, err := data.Int("bandwidth")
	if err != nil {
		return nil, httperrors.NewInputParameterError("Missing bandwidth")
	}

	chargeType, _ := data.GetString("charge_type")
	if len(chargeType) == 0 {
		chargeType = EIP_CHARGE_TYPE_DEFAULT
	}

	if len(self.ExternalId) == 0 {
		return nil, httperrors.NewInvalidStatusError("Not a managed VM")
	}
	host := self.GetHost()
	if host == nil {
		return nil, httperrors.NewInvalidStatusError("No host???")
	}

	_, err = host.GetDriver()
	if err != nil {
		return nil, httperrors.NewInvalidStatusError("No valid cloud provider")
	}

	region := host.GetRegion()
	if region == nil {
		return nil, httperrors.NewInvalidStatusError("No cloudregion???")
	}

	err = ElasticipManager.allocateEipAndAssociateVM(ctx, userCred, self, int(bw), chargeType, host.ManagerId, region.Id)
	if err != nil {
		return nil, httperrors.NewGeneralError(err)
	}

	self.SetStatus(userCred, VM_ASSOCIATE_EIP, "allocate and associate EIP")

	return nil, nil
}

func (self *SGuest) AllowPerformUserData(ctx context.Context, userCred mcclient.TokenCredential, query jsonutils.JSONObject, data jsonutils.JSONObject) bool {
	return self.IsOwner(userCred)
}

func (self *SGuest) PerformUserData(ctx context.Context, userCred mcclient.TokenCredential, query jsonutils.JSONObject, data jsonutils.JSONObject) (jsonutils.JSONObject, error) {
	userData, err := data.GetString("user_data")
	if err != nil {
		return nil, httperrors.NewInputParameterError("missing user_data %s", err)
	}
	err = self.setUserData(ctx, userCred, userData)
	if err != nil {
		return nil, httperrors.NewGeneralError(err)
	}
	if len(self.HostId) > 0 {
		err = self.StartSyncTask(ctx, userCred, false, "")
		if err != nil {
			return nil, httperrors.NewGeneralError(err)
		}
	}
	return nil, nil
}

func (self *SGuest) setUserData(ctx context.Context, userCred mcclient.TokenCredential, data string) error {
	data = base64.StdEncoding.EncodeToString([]byte(data))
	if len(data) > 16*1024 {
		return fmt.Errorf("User data is limited to 16 KB.")
	}
	err := self.SetMetadata(ctx, "user_data", data, userCred)
	if err != nil {
		return err
	}
	return nil
}

func (self *SGuest) NotifyServerEvent(event string, priority string, loginInfo bool) error {
	meta, err := self.GetAllMetadata(nil)
	if err != nil {
		return err
	}
	kwargs := jsonutils.NewDict()
	kwargs.Add(jsonutils.NewString(self.Name), "name")
	if loginInfo {
		kwargs.Add(jsonutils.NewStringArray(self.getNotifyIps()), "ips")
		osName := meta["os_name"]
		if osName == "Windows" {
			kwargs.Add(jsonutils.JSONTrue, "windows")
		}
		loginAccount := meta["login_account"]
		if len(loginAccount) > 0 {
			kwargs.Add(jsonutils.NewString(loginAccount), "account")
		}
		keypair := self.getKeypairName()
		if len(keypair) > 0 {
			kwargs.Add(jsonutils.NewString(keypair), "keypair")
		} else {
			loginKey := meta["login_key"]
			if len(loginKey) > 0 {
				passwd, err := utils.DescryptAESBase64(self.Id, loginKey)
				if err == nil {
					kwargs.Add(jsonutils.NewString(passwd), "password")
				}
			}
		}
	}
	return notifyclient.Notify(self.ProjectId, event, priority, kwargs)
}

func (self *SGuest) NotifyAdminServerEvent(ctx context.Context, event string, priority string) error {
	kwargs := jsonutils.NewDict()
	kwargs.Add(jsonutils.NewString(self.Name), "name")
	tc, _ := self.GetTenantCache(ctx)
	if tc != nil {
		kwargs.Add(jsonutils.NewString(tc.Name), "tenant")
	} else {
		kwargs.Add(jsonutils.NewString(self.ProjectId), "tenant")
	}
	return notifyclient.Notify(options.Options.NotifyAdminUser, event, priority, kwargs)
}

func (self *SGuest) insertIso(imageId string) bool {
	cdrom := self.getCdrom()
	return cdrom.insertIso(imageId)
}

func (self *SGuest) InsertIsoSucc(imageId string, path string, size int, name string) bool {
	cdrom := self.getCdrom()
	return cdrom.insertIsoSucc(imageId, path, size, name)
}

func (self *SGuest) GetDetailsIso(userCred mcclient.TokenCredential) jsonutils.JSONObject {
	cdrom := self.getCdrom()
	desc := jsonutils.NewDict()
	if len(cdrom.ImageId) > 0 {
		desc.Set("image_id", jsonutils.NewString(cdrom.ImageId))
		desc.Set("status", jsonutils.NewString("inserting"))
	}
	if len(cdrom.Path) > 0 {
		desc.Set("name", jsonutils.NewString(cdrom.Name))
		desc.Set("size", jsonutils.NewInt(int64(cdrom.Size)))
		desc.Set("status", jsonutils.NewString("ready"))
	}
	return desc
}

func (self *SGuest) AllowPerformAssignSecgroup(ctx context.Context, userCred mcclient.TokenCredential, query jsonutils.JSONObject, data jsonutils.JSONObject) bool {
	return self.IsOwner(userCred)
}

func (self *SGuest) AllowPerformRevokeSecgroup(ctx context.Context, userCred mcclient.TokenCredential, query jsonutils.JSONObject, data jsonutils.JSONObject) bool {
	return self.IsOwner(userCred)
}

func (self *SGuest) PerformRevokeSecgroup(ctx context.Context, userCred mcclient.TokenCredential, query jsonutils.JSONObject, data jsonutils.JSONObject) (jsonutils.JSONObject, error) {
	if !utils.IsInStringArray(self.Status, []string{VM_READY, VM_RUNNING, VM_SUSPEND}) {
		return nil, httperrors.NewInputParameterError("Cannot revoke security rules in status %s", self.Status)
	} else {
		if _, err := self.GetModelManager().TableSpec().Update(self, func() error {
			self.SecgrpId = "default"
			return nil
		}); err != nil {
			return nil, err
		}
		if err := self.StartSyncTask(ctx, userCred, true, ""); err != nil {
			return nil, err
		}
	}
	return nil, nil
}

func (self *SGuest) PerformAssignSecgroup(ctx context.Context, userCred mcclient.TokenCredential, query jsonutils.JSONObject, data jsonutils.JSONObject) (jsonutils.JSONObject, error) {
	if !utils.IsInStringArray(self.Status, []string{VM_READY, VM_RUNNING, VM_SUSPEND}) {
		logclient.AddActionLog(self, logclient.ACT_VM_ASSIGNSECGROUP, "Cannot assign security rules in status "+self.Status, userCred, false)
		return nil, httperrors.NewInputParameterError("Cannot assign security rules in status %s", self.Status)
	} else {
		if secgrp, err := data.GetString("secgrp"); err != nil {
			logclient.AddActionLog(self, logclient.ACT_VM_ASSIGNSECGROUP, err, userCred, false)
			return nil, err
		} else if sg, err := SecurityGroupManager.FetchByIdOrName(userCred, secgrp); err != nil {
			msg := fmt.Sprintf("SecurityGroup %s not found", secgrp)
			logclient.AddActionLog(self, logclient.ACT_VM_ASSIGNSECGROUP, msg, userCred, false)
			return nil, httperrors.NewNotFoundError("SecurityGroup %s not found", secgrp)
		} else {
			if _, err := self.GetModelManager().TableSpec().Update(self, func() error {
				self.SecgrpId = sg.GetId()
				return nil
			}); err != nil {
				logclient.AddActionLog(self, logclient.ACT_VM_ASSIGNSECGROUP, err, userCred, false)
				return nil, err
			}
			if err := self.StartSyncTask(ctx, userCred, true, ""); err != nil {
				logclient.AddActionLog(self, logclient.ACT_VM_ASSIGNSECGROUP, err, userCred, false)
				return nil, err
			}
		}
	}
	logclient.AddActionLog(self, logclient.ACT_VM_ASSIGNSECGROUP, nil, userCred, true)
	return nil, nil
}

func (self *SGuest) AllowPerformPurge(ctx context.Context, userCred mcclient.TokenCredential, query jsonutils.JSONObject, data jsonutils.JSONObject) bool {
	return self.IsAdmin(userCred)
}

func (self *SGuest) PerformPurge(ctx context.Context, userCred mcclient.TokenCredential, query jsonutils.JSONObject, data jsonutils.JSONObject) (jsonutils.JSONObject, error) {
	err := self.ValidateDeleteCondition(ctx)
	if err != nil {
		return nil, err
	}
	host := self.GetHost()
	if host != nil && host.Enabled {
		return nil, httperrors.NewInvalidStatusError("Cannot purge server on enabled host")
	}
	err = self.StartDeleteGuestTask(ctx, userCred, "", true, false)
	return nil, err
}

func (self *SGuest) setKeypairId(userCred mcclient.TokenCredential, keypairId string) error {
	diff, err := self.GetModelManager().TableSpec().Update(self, func() error {
		self.KeypairId = keypairId
		return nil
	})
	if err != nil {
		db.OpsLog.LogEvent(self, db.ACT_UPDATE, diff, userCred)
	}
	return err
}

func (self *SGuest) AllowPerformRebuildRoot(ctx context.Context, userCred mcclient.TokenCredential, query jsonutils.JSONObject, data jsonutils.JSONObject) bool {
	return self.IsOwner(userCred)
}

func (self *SGuest) PerformRebuildRoot(ctx context.Context, userCred mcclient.TokenCredential, query jsonutils.JSONObject, data jsonutils.JSONObject) (jsonutils.JSONObject, error) {
	imageId, _ := data.GetString("image_id")
	if len(imageId) == 0 {
		gdc := self.CategorizeDisks()
		imageId = gdc.Root.GetTemplateId()
		if len(imageId) == 0 {
			return nil, httperrors.NewBadRequestError("No template for root disk")
		}
	}
	img, err := CachedimageManager.getImageInfo(ctx, userCred, imageId, false)
	if err != nil {
		return nil, httperrors.NewNotFoundError("failed to find %s", imageId)
	}
	osType, _ := img.Properties["os_type"]
	osName := self.GetMetadata("os_name", userCred)
	if len(osName) == 0 && len(osType) == 0 && strings.ToLower(osType) != strings.ToLower(osName) {
		return nil, httperrors.NewBadRequestError("Cannot switch OS between %s-%s", osName, osType)
	}
	imageId = img.Id

	rebuildStatus, err := self.GetDriver().GetRebuildRootStatus()
	if err != nil {
		return nil, httperrors.NewInputParameterError(err.Error())
	}

	if !utils.IsInStringArray(self.Status, rebuildStatus) {
		return nil, httperrors.NewInvalidStatusError("Cannot reset root in status %s", self.Status)
	}

	autoStart := jsonutils.QueryBoolean(data, "auto_start", false)
	var needStop = false
	if self.Status == VM_RUNNING {
		needStop = true
	}
	resetPasswd := jsonutils.QueryBoolean(data, "reset_password", true)
	passwd, _ := data.GetString("password")
	if len(passwd) > 0 {
		if !seclib2.MeetComplxity(passwd) {
			return nil, httperrors.NewWeakPasswordError()
		}
	}

	keypairStr := jsonutils.GetAnyString(data, []string{"keypair", "keypair_id"})
	if len(keypairStr) > 0 {
		keypairObj, err := KeypairManager.FetchByIdOrName(userCred, keypairStr)
		if err != nil {
			if err == sql.ErrNoRows {
				return nil, httperrors.NewResourceNotFoundError("keypair %s not found", keypairStr)
			} else {
				return nil, httperrors.NewGeneralError(err)
			}
		}
		if self.KeypairId != keypairObj.GetId() {
			err = self.setKeypairId(userCred, keypairObj.GetId())
			if err != nil {
				return nil, httperrors.NewGeneralError(err)
			}
		}
	}

	return nil, self.StartRebuildRootTask(ctx, userCred, imageId, needStop, autoStart, passwd, resetPasswd)
}

func (self *SGuest) StartRebuildRootTask(ctx context.Context, userCred mcclient.TokenCredential, imageId string, needStop, autoStart bool, passwd string, resetPasswd bool) error {
	data := jsonutils.NewDict()
	data.Set("image_id", jsonutils.NewString(imageId))
	if needStop {
		data.Set("need_stop", jsonutils.JSONTrue)
	}
	if autoStart {
		data.Set("auto_start", jsonutils.JSONTrue)
	}
	if resetPasswd {
		data.Set("reset_password", jsonutils.JSONTrue)
	} else {
		data.Set("reset_password", jsonutils.JSONFalse)
	}
	if len(passwd) > 0 {
		data.Set("password", jsonutils.NewString(passwd))
	}
	if self.GetHypervisor() == HYPERVISOR_BAREMETAL {
		task, err := taskman.TaskManager.NewTask(ctx, "BaremetalServerRebuildRootTask", self, userCred, data, "", "", nil)
		if err != nil {
			return err
		}
		task.ScheduleRun(nil)
	} else {
		task, err := taskman.TaskManager.NewTask(ctx, "GuestRebuildRootTask", self, userCred, data, "", "", nil)
		if err != nil {
			return err
		}
		task.ScheduleRun(nil)
	}
	return nil
}

func (self *SGuest) DetachDisk(ctx context.Context, disk *SDisk, userCred mcclient.TokenCredential) {
	guestdisk := self.GetGuestDisk(disk.Id)
	if guestdisk != nil {
		guestdisk.Detach(ctx, userCred)
	}
}

func (self *SGuest) AllowPerformCreatedisk(ctx context.Context, userCred mcclient.TokenCredential, query jsonutils.JSONObject, data jsonutils.JSONObject) bool {
	return self.IsOwner(userCred)
}

func (self *SGuest) PerformCreatedisk(ctx context.Context, userCred mcclient.TokenCredential, query jsonutils.JSONObject, data jsonutils.JSONObject) (jsonutils.JSONObject, error) {
	var diskIdx, diskSize = 0, 0
	disksConf := jsonutils.NewDict()
	diskSizes := make(map[string]int, 0)
	diskSeq := fmt.Sprintf("disk.%d", diskIdx)
	for data.Contains(diskSeq) {
		diskDef, _ := data.Get(diskSeq)
		diskInfo, err := parseDiskInfo(ctx, userCred, diskDef)
		if err != nil {
			logclient.AddActionLog(self, logclient.ACT_CREATE, err.Error(), userCred, false)
			return nil, httperrors.NewBadRequestError(err.Error())
		}
		if len(diskInfo.Backend) == 0 {
			diskInfo.Backend = self.getDefaultStorageType()
		}
		disksConf.Set(diskSeq, jsonutils.Marshal(diskInfo))
		if _, ok := diskSizes[diskInfo.Backend]; !ok {
			diskSizes[diskInfo.Backend] = diskInfo.Size
		} else {
			diskSizes[diskInfo.Backend] += diskInfo.Size
		}
		diskSize += diskInfo.Size
		diskIdx += 1
		diskSeq = fmt.Sprintf("disk.%d", diskIdx)
	}
	if diskIdx == 0 {
		logclient.AddActionLog(self, logclient.ACT_CREATE, "No Disk Info Provided", userCred, false)
		return nil, httperrors.NewBadRequestError("No Disk Info Provided")
	}
	host := self.GetHost()
	if host == nil {
		logclient.AddActionLog(self, logclient.ACT_CREATE, "No valid host", userCred, false)
		return nil, httperrors.NewBadRequestError("No valid host")
	}
	for backend, size := range diskSizes {
		storage := host.GetLeastUsedStorage(backend)
		if storage == nil {
			logclient.AddActionLog(self, logclient.ACT_CREATE, "No valid storage on current host", userCred, false)
			return nil, httperrors.NewBadRequestError("No valid storage on current host")
		}
		if storage.GetCapacity() > 0 && storage.GetCapacity() < size {
			logclient.AddActionLog(self, logclient.ACT_CREATE, "Not eough storage space on current host", userCred, false)
			return nil, httperrors.NewBadRequestError("Not eough storage space on current host")
		}
	}
	pendingUsage := &SQuota{
		Storage: diskSize,
	}
	err := QuotaManager.CheckSetPendingQuota(ctx, userCred, self.ProjectId, pendingUsage)
	if err != nil {
		logclient.AddActionLog(self, logclient.ACT_CREATE, err.Error(), userCred, false)
		return nil, httperrors.NewBadRequestError(err.Error())
	}

	lockman.LockObject(ctx, host)
	defer lockman.ReleaseObject(ctx, host)

	err = self.CreateDisksOnHost(ctx, userCred, host, disksConf, pendingUsage)
	if err != nil {
		QuotaManager.CancelPendingUsage(ctx, userCred, self.ProjectId, nil, pendingUsage)
		logclient.AddActionLog(self, logclient.ACT_CREATE, err.Error(), userCred, false)
		return nil, httperrors.NewBadRequestError(err.Error())
	}
	err = self.StartGuestCreateDiskTask(ctx, userCred, disksConf, "")
	return nil, err
}

func (self *SGuest) StartGuestCreateDiskTask(ctx context.Context, userCred mcclient.TokenCredential, data *jsonutils.JSONDict, parentTaskId string) error {
	task, err := taskman.TaskManager.NewTask(ctx, "GuestCreateDiskTask", self, userCred, data, parentTaskId, "", nil)
	if err != nil {
		return err
	}
	task.ScheduleRun(nil)
	return nil
}

func (self *SGuest) AllowPerformDetachdisk(ctx context.Context, userCred mcclient.TokenCredential, query jsonutils.JSONObject, data jsonutils.JSONObject) bool {
	return self.IsOwner(userCred)
}

func (self *SGuest) PerformDetachdisk(ctx context.Context, userCred mcclient.TokenCredential, query jsonutils.JSONObject, data jsonutils.JSONObject) (jsonutils.JSONObject, error) {
	diskId, err := data.GetString("disk_id")
	if err != nil {
		return nil, err
	}
	keepDisk := jsonutils.QueryBoolean(data, "keep_disk", false)
	iDisk, err := DiskManager.FetchByIdOrName(userCred, diskId)
	if err != nil {
		return nil, err
	}
	disk := iDisk.(*SDisk)
	if disk != nil {
		if self.isAttach2Disk(disk) {
			if disk.DiskType == DISK_TYPE_SYS {
				return nil, httperrors.NewUnsupportOperationError("Cannot detach sys disk")
			}
			detachDiskStatus, err := self.GetDriver().GetDetachDiskStatus()
			if err != nil {
				return nil, err
			}
			if keepDisk && !self.GetDriver().CanKeepDetachDisk() {
				return nil, httperrors.NewInputParameterError("Cannot keep detached disk")
			}
			if utils.IsInStringArray(self.Status, detachDiskStatus) {
				if disk.Status == DISK_INIT {
					disk.SetStatus(userCred, DISK_DETACHING, "")
				}
				taskData := jsonutils.NewDict()
				taskData.Add(jsonutils.NewString(disk.Id), "disk_id")
				taskData.Add(jsonutils.NewBool(keepDisk), "keep_disk")
				self.GetDriver().StartGuestDetachdiskTask(ctx, userCred, self, taskData, "")
				return nil, nil
			} else {
				return nil, httperrors.NewInvalidStatusError("Server in %s not able to detach disk", self.Status)
			}
		} else {
			return nil, httperrors.NewInvalidStatusError("Disk %s not attached", diskId)
		}
	}
	return nil, httperrors.NewResourceNotFoundError("Disk %s not found", diskId)
}

func (self *SGuest) AllowPerformDetachIsolatedDevice(ctx context.Context, userCred mcclient.TokenCredential, query jsonutils.JSONObject, data jsonutils.JSONObject) bool {
	return userCred.IsSystemAdmin()
}

func (self *SGuest) PerformDetachIsolatedDevice(ctx context.Context, userCred mcclient.TokenCredential, query jsonutils.JSONObject, data jsonutils.JSONObject) (jsonutils.JSONObject, error) {
	if self.Hypervisor != HYPERVISOR_KVM {
		return nil, httperrors.NewNotAcceptableError("Not allow for hypervisor %s", self.Hypervisor)
	}
	if self.Status != VM_READY {
		msg := "Only allowed to attach isolated device when guest is ready"
		logclient.AddActionLog(self, logclient.ACT_GUEST_DETACH_ISOLATED_DEVICE, msg, userCred, false)
		return nil, httperrors.NewInvalidStatusError(msg)
	}
	device, err := data.GetString("device")
	if err != nil {
		msg := "Missing isolated device"
		logclient.AddActionLog(self, logclient.ACT_GUEST_DETACH_ISOLATED_DEVICE, msg, userCred, false)
		return nil, httperrors.NewBadRequestError(msg)
	}
	iDev, err := IsolatedDeviceManager.FetchByIdOrName(userCred, device)
	if err != nil {
		msg := fmt.Sprintf("Isolated device %s not found", device)
		logclient.AddActionLog(self, logclient.ACT_GUEST_DETACH_ISOLATED_DEVICE, msg, userCred, false)
		return nil, httperrors.NewBadRequestError(msg)
	}
	dev := iDev.(*SIsolatedDevice)
	host := self.GetHost()
	lockman.LockObject(ctx, host)
	defer lockman.ReleaseObject(ctx, host)
	err = self.detachIsolateDevice(userCred, dev)
	return nil, err
}

func (self *SGuest) detachIsolateDevice(userCred mcclient.TokenCredential, dev *SIsolatedDevice) error {
	if dev.GuestId != self.Id {
		msg := "Isolated device is not attached to this guest"
		logclient.AddActionLog(self, logclient.ACT_GUEST_DETACH_ISOLATED_DEVICE, msg, userCred, false)
		return httperrors.NewBadRequestError(msg)
	}
	_, err := self.GetModelManager().TableSpec().Update(dev, func() error {
		dev.GuestId = ""
		return nil
	})
	if err != nil {
		return err
	}
	db.OpsLog.LogEvent(self, db.ACT_GUEST_DETACH_ISOLATED_DEVICE, dev.GetShortDesc(), userCred)
	return nil
}

func (self *SGuest) AllowPerformAttachIsolatedDevice(ctx context.Context, userCred mcclient.TokenCredential, query jsonutils.JSONObject, data jsonutils.JSONObject) bool {
	return userCred.IsSystemAdmin()
}

func (self *SGuest) PerformAttachIsolatedDevice(ctx context.Context, userCred mcclient.TokenCredential, query jsonutils.JSONObject, data jsonutils.JSONObject) (jsonutils.JSONObject, error) {
	if self.Hypervisor != HYPERVISOR_KVM {
		return nil, httperrors.NewNotAcceptableError("Not allow for hypervisor %s", self.Hypervisor)
	}
	if self.Status != VM_READY {
		msg := "Only allowed to attach isolated device when guest is ready"
		logclient.AddActionLog(self, logclient.ACT_GUEST_ATTACH_ISOLATED_DEVICE, msg, userCred, false)
		return nil, httperrors.NewInvalidStatusError(msg)
	}
	device, err := data.GetString("device")
	if err != nil {
		msg := "Missing isolated device"
		logclient.AddActionLog(self, logclient.ACT_GUEST_ATTACH_ISOLATED_DEVICE, msg, userCred, false)
		return nil, httperrors.NewBadRequestError(msg)
	}
	iDev, err := IsolatedDeviceManager.FetchByIdOrName(userCred, device)
	if err != nil {
		msg := fmt.Sprintf("Isolated device %s not found", device)
		logclient.AddActionLog(self, logclient.ACT_GUEST_ATTACH_ISOLATED_DEVICE, msg, userCred, false)
		return nil, httperrors.NewBadRequestError(msg)
	}
	dev := iDev.(*SIsolatedDevice)
	host := self.GetHost()
	lockman.LockObject(ctx, host)
	defer lockman.ReleaseObject(ctx, host)
	err = self.attachIsolatedDevice(userCred, dev)
	var msg string
	if err != nil {
		msg = err.Error()
	}
	logclient.AddActionLog(self, logclient.ACT_GUEST_ATTACH_ISOLATED_DEVICE, msg, userCred, err == nil)
	return nil, err
}

func (self *SGuest) AllowPerformDetachnetwork(ctx context.Context, userCred mcclient.TokenCredential, query jsonutils.JSONObject, data jsonutils.JSONObject) bool {
	return self.IsOwner(userCred)
}

func (self *SGuest) PerformDetachnetwork(ctx context.Context, userCred mcclient.TokenCredential, query jsonutils.JSONObject, data jsonutils.JSONObject) (jsonutils.JSONObject, error) {
	if self.Status != VM_READY {
		return nil, httperrors.NewInvalidStatusError("Cannot detach network in status %s", self.Status)
	}
	reserve := jsonutils.QueryBoolean(data, "reserve", false)
	netId, err := data.GetString("net_id")
	if err != nil {
		return nil, httperrors.NewBadRequestError(err.Error())
	}
	iNetwork, err := NetworkManager.FetchById(netId)
	if err != nil {
		return nil, httperrors.NewNotFoundError("Network %s not found", netId)
	}
	network := iNetwork.(*SNetwork)
	err = self.detachNetwork(ctx, userCred, network, reserve, true)
	return nil, err
}

func (self *SGuest) AllowPerformAttachnetwork(ctx context.Context, userCred mcclient.TokenCredential, query jsonutils.JSONObject, data jsonutils.JSONObject) bool {
	return self.IsOwner(userCred)
}

func (self *SGuest) PerformAttachnetwork(ctx context.Context, userCred mcclient.TokenCredential, query jsonutils.JSONObject, data jsonutils.JSONObject) (jsonutils.JSONObject, error) {
	if self.Status == VM_READY {
		// owner_cred = self.get_owner_user_cred() >.<
		netDesc, err := data.Get("net_desc")
		if err != nil {
			return nil, httperrors.NewBadRequestError(err.Error())
		}
		conf, err := parseNetworkInfo(userCred, netDesc)
		if err != nil {
			return nil, err
		}
		err = isValidNetworkInfo(userCred, conf)
		if err != nil {
			return nil, httperrors.NewBadRequestError(err.Error())
		}
		var inicCnt, enicCnt, ibw, ebw int
		if isExitNetworkInfo(conf) {
			enicCnt = 1
			ebw = conf.BwLimit
		} else {
			inicCnt = 1
			ibw = conf.BwLimit
		}
		pendingUsage := &SQuota{
			Port:  inicCnt,
			Eport: enicCnt,
			Bw:    ibw,
			Ebw:   ebw,
		}
		projectId := self.GetOwnerProjectId()
		err = QuotaManager.CheckSetPendingQuota(ctx, userCred, projectId, pendingUsage)
		if err != nil {
			return nil, httperrors.NewOutOfQuotaError(err.Error())
		}
		host := self.GetHost()
		err = self.attach2NetworkDesc(ctx, userCred, host, conf, pendingUsage)
		if err != nil {
			QuotaManager.CancelPendingUsage(ctx, userCred, projectId, nil, pendingUsage)
			return nil, httperrors.NewBadRequestError(err.Error())
		}
		host.ClearSchedDescCache()
		err = self.StartGuestDeployTask(ctx, userCred, nil, "deploy", "")
		return nil, err
	}
	return nil, httperrors.NewBadRequestError("Cannot attach network in status %s", self.Status)
}

func (self *SGuest) AllowPerformChangeBandwidth(ctx context.Context, userCred mcclient.TokenCredential, query jsonutils.JSONObject, data jsonutils.JSONObject) bool {
	return self.IsOwner(userCred) || userCred.IsSystemAdmin()
}

func (self *SGuest) PerformChangeBandwidth(ctx context.Context, userCred mcclient.TokenCredential, query jsonutils.JSONObject, data jsonutils.JSONObject) (jsonutils.JSONObject, error) {
	if utils.IsInStringArray(self.Status, []string{VM_READY, VM_RUNNING}) {
		guestnics := self.GetNetworks()
		index, err := data.Int("index")
		if err != nil || index > int64(len(guestnics)) {
			logclient.AddActionLog(self, logclient.ACT_VM_CHANGE_BANDWIDTH, "Index Not fount or out of NIC index", userCred, false)
			return nil, httperrors.NewBadRequestError("Index Not fount or out of NIC index")
		}
		bandwidth, err := data.Int("bandwidth")
		if err != nil || bandwidth < 0 {
			logclient.AddActionLog(self, logclient.ACT_VM_CHANGE_BANDWIDTH, "Bandwidth must non-negative", userCred, false)
			return nil, httperrors.NewBadRequestError("Bandwidth must be non-negative")
		}
		guestnic := &guestnics[index]
		if guestnic.BwLimit != int(bandwidth) {
			GuestnetworkManager.TableSpec().Update(guestnic, func() error {
				guestnic.BwLimit = int(bandwidth)
				return nil
			})
			err := self.StartSyncTask(ctx, userCred, false, "")
			logclient.AddActionLog(self, logclient.ACT_VM_CHANGE_BANDWIDTH, err, userCred, err == nil)
			return nil, err
		}
		return nil, nil
	}
	msg := fmt.Sprintf("Cannot change bandwidth in status %s", self.Status)
	logclient.AddActionLog(self, logclient.ACT_VM_CHANGE_BANDWIDTH, msg, userCred, false)
	return nil, httperrors.NewBadRequestError(msg)
}

func (self *SGuest) AllowPerformChangeConfig(ctx context.Context, userCred mcclient.TokenCredential, query jsonutils.JSONObject, data jsonutils.JSONObject) bool {
	return self.IsOwner(userCred) || self.IsAdmin(userCred)
}

func (self *SGuest) PerformChangeConfig(ctx context.Context, userCred mcclient.TokenCredential, query jsonutils.JSONObject, data jsonutils.JSONObject) (jsonutils.JSONObject, error) {
	changeStatus, err := self.GetDriver().GetChangeConfigStatus()
	if err != nil {
		return nil, httperrors.NewInputParameterError(err.Error())
	}
	if !utils.IsInStringArray(self.Status, changeStatus) {
		return nil, httperrors.NewInvalidStatusError("Cannot change config in %s", self.Status)
	}
	if !self.GetDriver().AllowReconfigGuest() {
		return nil, httperrors.NewInvalidStatusError("Not allow to change config")
	}
	host := self.GetHost()
	if host == nil {
		return nil, httperrors.NewInvalidStatusError("No valid host")
	}

	var addCpu, addMem int
	confs := jsonutils.NewDict()
	skuId, _ := data.GetString("sku_id")
	if len(skuId) > 0 && self.SkuId != skuId {
		isku, err := ServerSkuManager.FetchById(skuId)
		if err != nil {
			return nil, httperrors.NewNotFoundError("sku_id %s not found", skuId)
		}

		sku := isku.(*SServerSku)
		addCpu = sku.CpuCoreCount - int(self.VcpuCount)
		addMem = sku.MemorySizeMB - self.VmemSize
		confs.Add(jsonutils.NewString(sku.ExternalId), "sku_id")
		confs.Add(jsonutils.NewInt(int64(sku.CpuCoreCount)), "vcpu_count")
		confs.Add(jsonutils.NewInt(int64(sku.MemorySizeMB)), "vmem_size")
	} else {
		vcpuCount, err := data.GetString("vcpu_count")
		if err == nil {
			nVcpu, err := strconv.ParseInt(vcpuCount, 10, 0)
			if err != nil {
				return nil, httperrors.NewBadRequestError("Params vcpu_count parse error")
			}
			err = confs.Add(jsonutils.NewInt(nVcpu), "vcpu_count")
			if err != nil {
				return nil, httperrors.NewBadRequestError("Params vcpu_count parse error")
			}
			addCpu = int(nVcpu - int64(self.VcpuCount))
		}
		vmemSize, err := data.GetString("vmem_size")
		if err == nil {
			if !regutils.MatchSize(vmemSize) {
				return nil, httperrors.NewBadRequestError("Memory size must be number[+unit], like 256M, 1G or 256")
			}
			nVmem, err := fileutils.GetSizeMb(vmemSize, 'M', 1024)
			if err != nil {
				httperrors.NewBadRequestError("Params vmem_size parse error")
			}
			err = confs.Add(jsonutils.NewInt(int64(nVmem)), "vmem_size")
			if err != nil {
				return nil, httperrors.NewBadRequestError("Params vmem_size parse error")
			}
			addMem = nVmem - self.VmemSize
		}
	}

	disks := self.GetDisks()
	var addDisk int
	var diskIdx = 1
	var newDiskIdx = 0
	var diskSizes = make(map[string]int, 0)
	var newDisks = jsonutils.NewDict()
	var resizeDisks = jsonutils.NewArray()
	for {
		diskNum := fmt.Sprintf("disk.%d", diskIdx)
		diskDesc, err := data.Get(diskNum)
		if err != nil {
			break
		}
		diskConf, err := parseDiskInfo(ctx, userCred, diskDesc)
		if err != nil {
			return nil, httperrors.NewBadRequestError("Parse disk info error: %s", err)
		}
		if len(diskConf.Backend) == 0 {
			diskConf.Backend = self.getDefaultStorageType()
		}
		if diskConf.Size > 0 {
			if diskIdx >= len(disks) {
				newDisks.Add(jsonutils.Marshal(diskConf), fmt.Sprintf("disk.%d", newDiskIdx))
				newDiskIdx += 1
				addDisk += diskConf.Size
				storage := host.GetLeastUsedStorage(diskConf.Backend)
				if storage == nil {
					return nil, httperrors.NewResourceNotReadyError("host not connect storage %s", diskConf.Backend)
				}
				_, ok := diskSizes[storage.Id]
				if !ok {
					diskSizes[storage.Id] = 0
				}
				diskSizes[storage.Id] = diskSizes[storage.Id] + diskConf.Size
			} else {
				disk := disks[diskIdx].GetDisk()
				oldSize := disk.DiskSize
				if diskConf.Size < oldSize {
					return nil, httperrors.NewInputParameterError("Cannot reduce disk size")
				} else if diskConf.Size > oldSize {
					arr := jsonutils.NewArray(jsonutils.NewString(disks[diskIdx].DiskId), jsonutils.NewInt(int64(diskConf.Size)))
					resizeDisks.Add(arr)
					addDisk += diskConf.Size - oldSize
					storage := disks[diskIdx].GetDisk().GetStorage()
					_, ok := diskSizes[storage.Id]
					if !ok {
						diskSizes[storage.Id] = 0
					}
					diskSizes[storage.Id] = diskSizes[storage.Id] + diskConf.Size - oldSize
				}
			}
		}
		diskIdx += 1
	}

	provider, e := self.GetHost().GetDriver()
	/*if e != nil {
	    log.Errorf("Get Provider Error: %s", e)
	    return nil, httperrors.NewInsufficientResourceError("Provider Not Found")
	}*/

	if e != nil || !provider.IsPublicCloud() {
		for storageId, needSize := range diskSizes {
			iStorage, err := StorageManager.FetchById(storageId)
			if err != nil {
				return nil, httperrors.NewBadRequestError("Fetch storage error: %s", err)
			}
			storage := iStorage.(*SStorage)
			if storage.GetFreeCapacity() < needSize {
				return nil, httperrors.NewInsufficientResourceError("Not enough free space")
			}
		}
	} else {
		log.Debugf("Skip storage free capacity validating for public cloud: %s", provider.GetName())
	}

	if newDisks.Length() > 0 {
		confs.Add(newDisks, "create")
	}
	if resizeDisks.Length() > 0 {
		confs.Add(resizeDisks, "resize")
	}
	if jsonutils.QueryBoolean(data, "auto_start", false) {
		confs.Add(jsonutils.NewBool(true), "auto_start")
	}

	log.Debugf("%s", confs.String())

	pendingUsage := &SQuota{}
	if addCpu > 0 {
		pendingUsage.Cpu = addCpu
	}
	if addMem > 0 {
		pendingUsage.Memory = addMem
	}
	if addDisk > 0 {
		pendingUsage.Storage = addDisk
	}
	if !pendingUsage.IsEmpty() {
		err := QuotaManager.CheckSetPendingQuota(ctx, userCred, userCred.GetProjectId(), pendingUsage)
		if err != nil {
			return nil, httperrors.NewBadRequestError("Check set pending quota error %s", err)
		}
	}
	if newDisks.Length() > 0 {
		err := self.CreateDisksOnHost(ctx, userCred, host, newDisks, pendingUsage)
		if err != nil {
			QuotaManager.CancelPendingUsage(ctx, userCred, self.ProjectId, nil, pendingUsage)
			return nil, httperrors.NewBadRequestError("Create disk on host error: %s", err)
		}
	}
	self.StartChangeConfigTask(ctx, userCred, confs, "", pendingUsage)
	return nil, nil
}

func (self *SGuest) StartChangeConfigTask(ctx context.Context, userCred mcclient.TokenCredential,
	data *jsonutils.JSONDict, parentTaskId string, pendingUsage quotas.IQuota) error {
	self.SetStatus(userCred, VM_CHANGE_FLAVOR, "")
	task, err := taskman.TaskManager.NewTask(ctx, "GuestChangeConfigTask", self, userCred, data, parentTaskId, "", pendingUsage)
	if err != nil {
		return err
	}
	task.ScheduleRun(nil)
	return nil
}

func (self *SGuest) DoPendingDelete(ctx context.Context, userCred mcclient.TokenCredential) {
	eip, _ := self.GetEip()
	if eip != nil {
		eip.DoPendingDelete(ctx, userCred)
	}
	for _, guestdisk := range self.GetDisks() {
		disk := guestdisk.GetDisk()
		storage := disk.GetStorage()
		if utils.IsInStringArray(storage.StorageType, STORAGE_LOCAL_TYPES) || utils.IsInStringArray(disk.DiskType, []string{DISK_TYPE_SYS, DISK_TYPE_SWAP}) || (utils.IsInStringArray(self.Hypervisor, PUBLIC_CLOUD_HYPERVISORS) && disk.AutoDelete) {
			disk.DoPendingDelete(ctx, userCred)
		} else {
			self.DetachDisk(ctx, disk, userCred)
		}
	}
	self.SVirtualResourceBase.DoPendingDelete(ctx, userCred)
}

func (model *SGuest) AllowPerformCancelDelete(ctx context.Context, userCred mcclient.TokenCredential, query jsonutils.JSONObject, data jsonutils.JSONObject) bool {
	return userCred.IsSystemAdmin()
}

func (self *SGuest) PerformCancelDelete(ctx context.Context, userCred mcclient.TokenCredential, query jsonutils.JSONObject, data jsonutils.JSONObject) (jsonutils.JSONObject, error) {
	if self.PendingDeleted {
		err := self.DoCancelPendingDelete(ctx, userCred)
		return nil, err
	}
	return nil, nil
}

func (self *SGuest) DoCancelPendingDelete(ctx context.Context, userCred mcclient.TokenCredential) error {
	for _, guestdisk := range self.GetDisks() {
		disk := guestdisk.GetDisk()
		disk.DoCancelPendingDelete(ctx, userCred)
	}
	return self.SVirtualResourceBase.DoCancelPendingDelete(ctx, userCred)
}

func (self *SGuest) StartUndeployGuestTask(ctx context.Context, userCred mcclient.TokenCredential, parentTaskId string, targetHostId string) error {
	data := jsonutils.NewDict()
	if len(targetHostId) > 0 {
		data.Add(jsonutils.NewString(targetHostId), "target_host_id")
	}
	task, err := taskman.TaskManager.NewTask(ctx, "GuestUndeployTask", self, userCred, data, parentTaskId, "", nil)
	if err != nil {
		return err
	}
	task.ScheduleRun(nil)
	return nil
}

func (self *SGuest) AllowPerformSyncstatus(ctx context.Context, userCred mcclient.TokenCredential, query jsonutils.JSONObject, data jsonutils.JSONObject) bool {
	return self.IsOwner(userCred)
}

func (self *SGuest) PerformSyncstatus(ctx context.Context, userCred mcclient.TokenCredential, query jsonutils.JSONObject, data jsonutils.JSONObject) (jsonutils.JSONObject, error) {
	self.SetStatus(userCred, VM_SYNCING_STATUS, "perform_syncstatus")
	err := self.StartSyncstatus(ctx, userCred, "")
	return nil, err
}

func (self *SGuest) StartSyncstatus(ctx context.Context, userCred mcclient.TokenCredential, parentTaskId string) error {
	return self.GetDriver().StartGuestSyncstatusTask(self, ctx, userCred, parentTaskId)
}

func (self *SGuest) isNotRunningStatus(status string) bool {
	if status == VM_READY || status == VM_SUSPEND {
		return true
	}
	return false
}

func (self *SGuest) PerformStatus(ctx context.Context, userCred mcclient.TokenCredential, query jsonutils.JSONObject, data jsonutils.JSONObject) (jsonutils.JSONObject, error) {
	preStatus := self.Status
	_, err := self.SVirtualResourceBase.PerformStatus(ctx, userCred, query, data)
	if err != nil {
		return nil, err
	}
	if preStatus != self.Status && !self.isNotRunningStatus(preStatus) && self.isNotRunningStatus(self.Status) {
		db.OpsLog.LogEvent(self, db.ACT_STOP, "", userCred)
		if self.Status == VM_READY && !self.DisableDelete.Bool() && self.ShutdownBehavior == SHUTDOWN_TERMINATE {
			err = self.StartAutoDeleteGuestTask(ctx, userCred, "")
			return nil, err
		}
	}
	return nil, nil
}

func (self *SGuest) StartAutoDeleteGuestTask(ctx context.Context, userCred mcclient.TokenCredential, parentTaskId string) error {
	db.OpsLog.LogEvent(self, db.ACT_DELETE, "auto-delete after stop", userCred)
	return self.StartDeleteGuestTask(ctx, userCred, parentTaskId, false, false)
}

func (self *SGuest) StartDeleteGuestTask(ctx context.Context, userCred mcclient.TokenCredential, parentTaskId string, isPurge bool, overridePendingDelete bool) error {
	params := jsonutils.NewDict()
	params.Add(jsonutils.NewString(self.Status), "guest_status")
	if isPurge {
		params.Add(jsonutils.JSONTrue, "purge")
	}
	if overridePendingDelete {
		params.Add(jsonutils.JSONTrue, "override_pending_delete")
	}
	self.SetStatus(userCred, VM_START_DELETE, "")
	return self.GetDriver().StartDeleteGuestTask(ctx, userCred, self, params, parentTaskId)
}

func (self *SGuest) AllowPerformSaveImage(ctx context.Context, userCred mcclient.TokenCredential, query jsonutils.JSONObject, data jsonutils.JSONObject) bool {
	return self.IsOwner(userCred)
}

func (self *SGuest) PerformSaveImage(ctx context.Context, userCred mcclient.TokenCredential, query jsonutils.JSONObject, data jsonutils.JSONObject) (jsonutils.JSONObject, error) {
	if !utils.IsInStringArray(self.Status, []string{VM_READY}) {
		return nil, httperrors.NewInputParameterError("Cannot save image in status %s", self.Status)
	} else if !data.Contains("name") {
		return nil, httperrors.NewInputParameterError("Image name is required")
	} else if disks := self.CategorizeDisks(); disks.Root == nil {
		return nil, httperrors.NewInputParameterError("No root image")
	} else {
		kwargs := data.(*jsonutils.JSONDict)
		restart := self.Status == VM_RUNNING
		properties := jsonutils.NewDict()
		if notes, err := data.GetString("notes"); err != nil && len(notes) > 0 {
			properties.Add(jsonutils.NewString(notes), "notes")
		}
		properties.Add(jsonutils.NewString(self.OsType), "os_type")
		kwargs.Add(properties, "properties")
		kwargs.Add(jsonutils.NewBool(restart), "restart")

		lockman.LockObject(ctx, disks.Root)
		defer lockman.ReleaseObject(ctx, disks.Root)

		if imageId, err := disks.Root.PrepareSaveImage(ctx, userCred, kwargs); err != nil {
			return nil, err
		} else {
			kwargs.Add(jsonutils.NewString(imageId), "image_id")
		}
		return nil, self.StartGuestSaveImage(ctx, userCred, kwargs, "")
	}
}

func (self *SGuest) StartGuestSaveImage(ctx context.Context, userCred mcclient.TokenCredential, data *jsonutils.JSONDict, parentTaskId string) error {
	return self.GetDriver().StartGuestSaveImage(ctx, userCred, self, data, parentTaskId)
}

func (self *SGuest) AllowPerformSync(ctx context.Context, userCred mcclient.TokenCredential, query jsonutils.JSONObject, data jsonutils.JSONObject) bool {
	return self.IsOwner(userCred)
}

func (self *SGuest) PerformSync(ctx context.Context, userCred mcclient.TokenCredential, query jsonutils.JSONObject, data jsonutils.JSONObject) (jsonutils.JSONObject, error) {
	if err := self.StartSyncTask(ctx, userCred, false, ""); err != nil {
		return nil, err
	}
	return nil, nil
}

func (self *SGuest) GetQemuVersion(userCred mcclient.TokenCredential) string {
	return self.GetMetadata("__qemu_version", userCred)
}

// if qemuVer >= compareVer return true
func (self *SGuest) CheckQemuVersion(qemuVer, compareVer string) bool {
	if len(qemuVer) == 0 {
		return false
	}

	compareVersion := strings.Split(compareVer, ".")
	guestVersion := strings.Split(qemuVer, ".")
	var i = 0
	for ; i < len(guestVersion); i++ {
		if i >= len(compareVersion) {
			return true
		}
		v, _ := strconv.ParseInt(guestVersion[i], 10, 0)
		compareV, _ := strconv.ParseInt(compareVersion[i], 10, 0)
		if v < compareV {
			return false
		} else if v > compareV {
			return true
		}
	}
	if i < len(compareVersion)-1 {
		return false
	}
	return true
}

func (self *SGuest) AllowPerformMigrate(ctx context.Context, userCred mcclient.TokenCredential, query jsonutils.JSONObject, data jsonutils.JSONObject) bool {
	return self.IsOwner(userCred)
}

func (self *SGuest) PerformMigrate(ctx context.Context, userCred mcclient.TokenCredential, query jsonutils.JSONObject, data jsonutils.JSONObject) (jsonutils.JSONObject, error) {
	if self.GetHypervisor() != HYPERVISOR_KVM {
		return nil, httperrors.NewNotAcceptableError("Not allow for hypervisor %s", self.GetHypervisor())
	}
	isRescueMode := jsonutils.QueryBoolean(data, "rescue_mode", false)
	if !isRescueMode && self.Status != VM_READY {
		return nil, httperrors.NewServerStatusError("Cannot normal migrate guest in status %s, try rescue mode or server-live-migrate?", self.Status)
	}
	if isRescueMode {
		guestDisks := self.GetDisks()
		for _, guestDisk := range guestDisks {
			if utils.IsInStringArray(
				guestDisk.GetDisk().GetStorage().StorageType, STORAGE_LOCAL_TYPES) {
				return nil, httperrors.NewBadRequestError("Rescue mode requires all disk store in shared storages")
			}
		}
	}
	devices := self.GetIsolatedDevices()
	if devices != nil && len(devices) > 0 {
		return nil, httperrors.NewBadRequestError("Cannot migrate with isolated devices")
	}
	var preferHostId string
	preferHost, _ := data.GetString("prefer_host")
	if len(preferHost) > 0 {
		if !userCred.IsSystemAdmin() {
			return nil, httperrors.NewBadRequestError("Only system admin can assign host")
		}
		iHost, _ := HostManager.FetchByIdOrName(userCred, preferHost)
		if iHost == nil {
			return nil, httperrors.NewBadRequestError("Host %s not found", preferHost)
		}
		host := iHost.(*SHost)
		preferHostId = host.Id
	}
	err := self.StartMigrateTask(ctx, userCred, isRescueMode, self.Status, preferHostId, "")
	return nil, err
}

func (self *SGuest) StartMigrateTask(ctx context.Context, userCred mcclient.TokenCredential, isRescueMode bool, guestStatus, preferHostId, parentTaskId string) error {
	data := jsonutils.NewDict()
	if isRescueMode {
		data.Set("is_rescue_mode", jsonutils.JSONTrue)
	}
	if len(preferHostId) > 0 {
		data.Set("prefer_host_id", jsonutils.NewString(preferHostId))
	}
	data.Set("guest_status", jsonutils.NewString(guestStatus))
	if task, err := taskman.TaskManager.NewTask(ctx, "GuestMigrateTask", self, userCred, data, parentTaskId, "", nil); err != nil {
		log.Errorf(err.Error())
		return err
	} else {
		task.ScheduleRun(nil)
	}
	return nil
}

func (self *SGuest) AllowPerformLiveMigrate(ctx context.Context, userCred mcclient.TokenCredential, query jsonutils.JSONObject, data jsonutils.JSONObject) bool {
	return self.IsOwner(userCred)
}

func (self *SGuest) PerformLiveMigrate(ctx context.Context, userCred mcclient.TokenCredential, query jsonutils.JSONObject, data jsonutils.JSONObject) (jsonutils.JSONObject, error) {
	if self.GetHypervisor() != HYPERVISOR_KVM {
		return nil, httperrors.NewNotAcceptableError("Not allow for hypervisor %s", self.GetHypervisor())
	}
	imageId := self.GetDisks()[0].GetDisk().TemplateId
	image, err := CachedimageManager.GetImageById(ctx, userCred, imageId, false)
	if err != nil {
		return nil, err
	}
	if image.DiskFormat != "qcow2" {
		return nil, httperrors.NewBadRequestError("Live migrate only support image fromat qocw2")
	}
	if utils.IsInStringArray(self.Status, []string{VM_RUNNING, VM_SUSPEND}) {
		cdrom := self.getCdrom()
		if cdrom != nil && len(cdrom.ImageId) > 0 {
			return nil, httperrors.NewBadRequestError("Cannot migrate with cdrom")
		}
		devices := self.GetIsolatedDevices()
		if devices != nil && len(devices) > 0 {
			return nil, httperrors.NewBadRequestError("Cannot migrate with isolated devices")
		}
		if !self.CheckQemuVersion(self.GetQemuVersion(userCred), "1.1.2") {
			return nil, httperrors.NewBadRequestError("Cannot do live migrate, too low qemu version")
		}
		var preferHostId string
		preferHost, _ := data.GetString("prefer_host")
		if len(preferHost) > 0 {
			if !userCred.IsSystemAdmin() {
				return nil, httperrors.NewBadRequestError("Only system admin can assign host")
			}
			iHost, _ := HostManager.FetchByIdOrName(userCred, preferHost)
			if iHost == nil {
				return nil, httperrors.NewBadRequestError("Host %s not found", preferHost)
			}
			host := iHost.(*SHost)
			preferHostId = host.Id
		}
		err := self.StartGuestLiveMigrateTask(ctx, userCred, self.Status, preferHostId, "")
		return nil, err
	}
	return nil, httperrors.NewBadRequestError("Cannot live migrate in status %s", self.Status)
}

func (self *SGuest) StartGuestLiveMigrateTask(ctx context.Context, userCred mcclient.TokenCredential, guestStatus, preferHostId, parentTaskId string) error {
	self.SetStatus(userCred, VM_START_MIGRATE, "")
	data := jsonutils.NewDict()
	if len(preferHostId) > 0 {
		data.Set("prefer_host_id", jsonutils.NewString(preferHostId))
	}
	data.Set("guest_status", jsonutils.NewString(guestStatus))
	if task, err := taskman.TaskManager.NewTask(ctx, "GuestLiveMigrateTask", self, userCred, data, parentTaskId, "", nil); err != nil {
		log.Errorf(err.Error())
		return err
	} else {
		task.ScheduleRun(nil)
	}
	return nil
}

func (self *SGuest) AllowPerformDeploy(ctx context.Context, userCred mcclient.TokenCredential, query jsonutils.JSONObject, data jsonutils.JSONObject) bool {
	return self.IsOwner(userCred)
}

func (self *SGuest) PerformDeploy(ctx context.Context, userCred mcclient.TokenCredential, query jsonutils.JSONObject, data jsonutils.JSONObject) (jsonutils.JSONObject, error) {
	kwargs, ok := data.(*jsonutils.JSONDict)
	if !ok {
		return nil, fmt.Errorf("Parse query body error")
	}

	// 变更密码/密钥时需要Restart才能生效。更新普通字段不需要Restart
	doRestart := false
	if kwargs.Contains("__delete_keypair__") || kwargs.Contains("keypair") {
		doRestart = true
		var kpId string

		if kwargs.Contains("keypair") {
			keypair, _ := kwargs.GetString("keypair")
			iKp, err := KeypairManager.FetchByIdOrName(userCred, keypair)
			if err != nil {
				return nil, err
			}
			if iKp == nil {
				return nil, fmt.Errorf("Fetch keypair error")
			}
			kp := iKp.(*SKeypair)
			kpId = kp.Id
		}

		if self.KeypairId != kpId {
			okey := self.getKeypair()
			if okey != nil {
				kwargs.Set("delete_public_key", jsonutils.NewString(okey.PublicKey))
			}

			_, err := self.GetModelManager().TableSpec().Update(self, func() error {
				self.KeypairId = kpId
				return nil
			})

			if err != nil {
				log.Errorf("update keypair fail: %s", err)
				return nil, httperrors.NewInternalServerError(err.Error())
			}

			kwargs.Set("reset_password", jsonutils.JSONTrue)
		}
	}

	deployStatus, err := self.GetDriver().GetDeployStatus()
	if err != nil {
		return nil, httperrors.NewInputParameterError(err.Error())
	}

	if utils.IsInStringArray(self.Status, deployStatus) {
		if doRestart && self.Status == VM_RUNNING {
			kwargs.Set("restart", jsonutils.JSONTrue)
		}
		err := self.StartGuestDeployTask(ctx, userCred, kwargs, "deploy", "")
		if err != nil {
			return nil, err
		}
		return nil, nil
	}

	return nil, httperrors.NewServerStatusError("Cannot deploy in status %s", self.Status)
}

func (self *SGuest) StartGuestDeployTask(ctx context.Context, userCred mcclient.TokenCredential, kwargs *jsonutils.JSONDict, action string, parentTaskId string) error {
	self.SetStatus(userCred, VM_START_DEPLOY, "")
	if kwargs == nil {
		kwargs = jsonutils.NewDict()
	}
	kwargs.Add(jsonutils.NewString(action), "deploy_action")
	task, err := taskman.TaskManager.NewTask(ctx, "GuestDeployTask", self, userCred, kwargs, parentTaskId, "", nil)
	if err != nil {
		return err
	}
	task.ScheduleRun(nil)
	return nil
}

func (self *SGuest) AllowPerformAttachdisk(ctx context.Context, userCred mcclient.TokenCredential, query jsonutils.JSONObject, data jsonutils.JSONObject) bool {
	return self.IsOwner(userCred)
}

func (self *SGuest) ValidateAttachDisk(ctx context.Context, disk *SDisk) error {
	storage := disk.GetStorage()
	if provider := storage.GetCloudprovider(); provider != nil {
		host := self.GetHost()
		if provider.Id != host.ManagerId {
			return httperrors.NewInputParameterError("Disk %s and guest not belong to the same account", disk.Name)
		}
		if storage.ZoneId != host.ZoneId {
			return httperrors.NewInputParameterError("Disk %s and guest not belong to the same zone", disk.Name)
		}
	}

	if disk.isAttached() {
		return httperrors.NewInputParameterError("Disk %s has been attached", disk.Name)
	}
	if len(disk.GetPathAtHost(self.GetHost())) == 0 {
		return httperrors.NewInputParameterError("Disk %s not belong the guest's host", disk.Name)
	}
	if disk.Status != DISK_READY {
		return httperrors.NewInputParameterError("Disk in %s not able to attach", disk.Status)
	}
	guestStatus, err := self.GetDriver().GetAttachDiskStatus()
	if err != nil {
		return err
	}
	if !utils.IsInStringArray(self.Status, guestStatus) {
		return httperrors.NewInputParameterError("Guest %s not support attach disk in status %s", self.Name, self.Status)
	}
	return nil
}

func (self *SGuest) PerformAttachdisk(ctx context.Context, userCred mcclient.TokenCredential, query jsonutils.JSONObject, data jsonutils.JSONObject) (jsonutils.JSONObject, error) {
	diskId, err := data.GetString("disk_id")
	if err != nil {
		return nil, err
	}
	disk, err := DiskManager.FetchByIdOrName(userCred, diskId)
	if err != nil {
		return nil, err
	}
	if disk == nil {
		return nil, httperrors.NewResourceNotFoundError("Disk %s not found", diskId)
	}
	if err := self.ValidateAttachDisk(ctx, disk.(*SDisk)); err != nil {
		return nil, err
	}

	taskData := data.(*jsonutils.JSONDict)
	taskData.Set("disk_id", jsonutils.NewString(disk.GetId()))

	if err := self.GetDriver().StartGuestAttachDiskTask(ctx, userCred, self, taskData, ""); err != nil {
		return nil, err
	}
	return nil, nil
}

func (self *SGuest) StartSyncTask(ctx context.Context, userCred mcclient.TokenCredential, fw_only bool, parentTaskId string) error {
	if !utils.IsInStringArray(self.Status, []string{VM_READY, VM_RUNNING}) {
		return httperrors.NewResourceBusyError("Cannot sync in status %s", self.Status)
	}
	data := jsonutils.NewDict()
	if fw_only {
		data.Add(jsonutils.JSONTrue, "fw_only")
	} else if err := self.SetStatus(userCred, VM_SYNC_CONFIG, ""); err != nil {
		log.Errorf(err.Error())
		return err
	}
	if task, err := taskman.TaskManager.NewTask(ctx, "GuestSyncConfTask", self, userCred, data, parentTaskId, "", nil); err != nil {
		log.Errorf(err.Error())
		return err
	} else {
		task.ScheduleRun(nil)
	}
	return nil
}

func (self *SGuest) AllowPerformSuspend(ctx context.Context, userCred mcclient.TokenCredential, query jsonutils.JSONObject, data jsonutils.JSONObject) bool {
	return self.IsOwner(userCred)
}

func (self *SGuest) PerformSuspend(ctx context.Context, userCred mcclient.TokenCredential, query jsonutils.JSONObject, data jsonutils.JSONObject) (jsonutils.JSONObject, error) {
	if self.Status == VM_RUNNING {
		err := self.StartSuspendTask(ctx, userCred, "")
		return nil, err
	}
	return nil, httperrors.NewInvalidStatusError("Cannot suspend VM in status %s", self.Status)
}

func (self *SGuest) StartSuspendTask(ctx context.Context, userCred mcclient.TokenCredential, parentTaskId string) error {
	err := self.SetStatus(userCred, VM_SUSPEND, "do suspend")
	if err != nil {
		return err
	}
	return self.GetDriver().StartSuspendTask(ctx, userCred, self, nil, parentTaskId)
}

func (self *SGuest) AllowPerformStart(ctx context.Context,
	userCred mcclient.TokenCredential,
	query jsonutils.JSONObject,
	data jsonutils.JSONObject) bool {
	return self.IsOwner(userCred)
}

func (self *SGuest) PerformStart(ctx context.Context, userCred mcclient.TokenCredential, query jsonutils.JSONObject,
	data jsonutils.JSONObject) (jsonutils.JSONObject, error) {
	if utils.IsInStringArray(self.Status, []string{VM_READY, VM_START_FAILED, VM_SAVE_DISK_FAILED, VM_SUSPEND}) {
		if self.isAllDisksReady() {
			var kwargs *jsonutils.JSONDict
			if data != nil {
				kwargs = data.(*jsonutils.JSONDict)
			}
			err := self.GetDriver().PerformStart(ctx, userCred, self, kwargs)
			return nil, err
		} else {
			return nil, httperrors.NewInvalidStatusError("Some disk not ready")
		}
	} else {
		return nil, httperrors.NewInvalidStatusError("Cannot do start server in status %s", self.Status)
	}
}

func (self *SGuest) SwitchToBackup() error {
	_, err := self.GetModelManager().TableSpec().Update(self, func() error {
		self.HostId, self.BackupHostId = self.BackupHostId, self.HostId
		return nil
	})
	return err
}

func (self *SGuest) AllowPerformSwitchToBackup(ctx context.Context, userCred mcclient.TokenCredential, query jsonutils.JSONObject, data jsonutils.JSONObject) bool {
	return self.IsAdmin(userCred)
}

func (self *SGuest) PerformSwitchToBackup(ctx context.Context, userCred mcclient.TokenCredential, query jsonutils.JSONObject, data jsonutils.JSONObject) (jsonutils.JSONObject, error) {
	if self.Status == VM_BLOCK_STREAM {
		return nil, httperrors.NewBadRequestError("Cannot swith to backup when guest in status %s", self.Status)
	}
	if len(self.BackupHostId) == 0 {
		return nil, httperrors.NewBadRequestError("Guest no backup host")
	}
	if task, err := taskman.TaskManager.NewTask(ctx, "GuestSwitchToBackupTask", self, userCred, nil, "", "", nil); err != nil {
		log.Errorf(err.Error())
		return nil, err
	} else {
		task.ScheduleRun(nil)
	}
	return nil, nil
}

func (manager *SGuestManager) AllowPerformDirtyServerStart(ctx context.Context, userCred mcclient.TokenCredential, query jsonutils.JSONObject, data jsonutils.JSONObject) bool {
	return userCred.IsSystemAdmin() || userCred.IsAdmin()
}

func (manager *SGuestManager) PerformDirtyServerStart(ctx context.Context, userCred mcclient.TokenCredential, query jsonutils.JSONObject, data jsonutils.JSONObject) (jsonutils.JSONObject, error) {
	guestId, err := data.GetString("guest_id")
	if err != nil {
		return nil, httperrors.NewBadRequestError("Missing guest_id")
	}
	guest := manager.FetchGuestById(guestId)
	if guest == nil {
		return nil, httperrors.NewNotFoundError("Guest %s not found", guestId)
	}
	hostId, _ := data.GetString("host_id")
	if len(hostId) == 0 {
		return nil, httperrors.NewBadGatewayError("Missing host_id or host id is nil?")
	}

	if guest.HostId == hostId {
		// master guest
		err := guest.StartGueststartTask(ctx, userCred, nil, "")
		return nil, err
	} else if guest.BackupHostId == hostId {
		// slave guest
		err := guest.GuestStartAndSyncToBackup(ctx, userCred, nil, "")
		return nil, err
	} else if guest.BackupHostId != hostId {
		// abandon guest
		err := guest.StartUndeployGuestTask(ctx, userCred, "", hostId)
		return nil, err
	}
	return nil, nil
}

func (guest *SGuest) GuestStartAndSyncToBackup(ctx context.Context, userCred mcclient.TokenCredential,
	data *jsonutils.JSONDict, parentTaskId string) error {
	task, err := taskman.TaskManager.NewTask(ctx, "GuestStartAndSyncToBackupTask", guest, userCred, data, parentTaskId, "", nil)
	if err != nil {
		log.Errorf(err.Error())
		return err
	} else {
		task.ScheduleRun(nil)
	}
	return nil
}

func (self *SGuest) AllowPerformCreateBackup(ctx context.Context, userCred mcclient.TokenCredential, query jsonutils.JSONObject, data jsonutils.JSONObject) bool {
	return self.IsAdmin(userCred)
}

func (self *SGuest) PerformCreateBackup(ctx context.Context, userCred mcclient.TokenCredential, query jsonutils.JSONObject, data jsonutils.JSONObject) (jsonutils.JSONObject, error) {
	if len(self.BackupHostId) > 0 {
		return nil, httperrors.NewBadRequestError("Already have create backup server")
	}
	if self.getDefaultStorageType() != STORAGE_LOCAL {
		return nil, httperrors.NewBadRequestError("Cannot create backup with shared storage")
	}
	if self.Hypervisor != HYPERVISOR_KVM {
		return nil, httperrors.NewBadRequestError("Backup only support hypervisor kvm")
	}
	if len(self.GetIsolatedDevices()) > 0 {
		return nil, httperrors.NewBadRequestError("Cannot create backup with isolated degices")
	}
	if self.GuestDisksHasSnapshot() {
		return nil, httperrors.NewBadRequestError("Cannot create backup with snapshot")
	}

	req := self.getGuestBackupResourceRequirements(ctx, userCred)
	err := QuotaManager.CheckSetPendingQuota(ctx, userCred, self.GetOwnerProjectId(), &req)
	if err != nil {
		return nil, err
	}

	params := data.(*jsonutils.JSONDict)
	params.Set("guest_status", jsonutils.NewString(self.Status))
	task, err := taskman.TaskManager.NewTask(ctx, "GuestCreateBackupTask", self, userCred, params, "", "", &req)
	if err != nil {
		QuotaManager.CancelPendingUsage(ctx, userCred, self.ProjectId, nil, &req)
		log.Errorf(err.Error())
		return nil, err
	} else {
		task.ScheduleRun(nil)
	}
	return nil, nil
}

<<<<<<< HEAD
func (self *SGuest) CreateBackupDisks(ctx context.Context, userCred mcclient.TokenCredential, parentTaskId string) error {
	if task, err := taskman.TaskManager.NewTask(ctx, "GuestCreateBackupDisksTask", self, userCred, nil, parentTaskId, "", nil); err != nil {
		log.Errorf(err.Error())
		return err
	} else {
		task.ScheduleRun(nil)
	}
	return nil
}

func (self *SGuest) StartCreateBackup(ctx context.Context, userCred mcclient.TokenCredential, parentTaskId string, kwargs *jsonutils.JSONDict) error {
	if kwargs == nil {
		kwargs = jsonutils.NewDict()
	}
	kwargs.Add(jsonutils.NewString("create"), "deploy_action")
	if task, err := taskman.TaskManager.NewTask(ctx, "GuestDeployBackupTask", self, userCred, kwargs, parentTaskId, "", nil); err != nil {
		log.Errorf(err.Error())
		return err
	} else {
		task.ScheduleRun(nil)
	}
	return nil
=======
func (self *SGuest) AllowPerformSetExtraOption(ctx context.Context, userCred mcclient.TokenCredential, query jsonutils.JSONObject, data jsonutils.JSONObject) bool {
	return userCred.IsSystemAdmin()
}

func (self *SGuest) PerformSetExtraOption(ctx context.Context, userCred mcclient.TokenCredential, query jsonutils.JSONObject, data jsonutils.JSONObject) (jsonutils.JSONObject, error) {
	key, err := data.GetString("key")
	if err != nil {
		return nil, httperrors.NewBadRequestError("Option key required")
	}
	value, _ := data.GetString("value")
	extraOptions := self.GetExtraOptions(userCred)
	extraOptions.Set(key, jsonutils.NewString(value))
	return nil, self.SetExtraOptions(ctx, userCred, extraOptions)
}

func (self *SGuest) GetExtraOptions(userCred mcclient.TokenCredential) *jsonutils.JSONDict {
	options := self.GetMetadataJson("extra_options", userCred)
	o, ok := options.(*jsonutils.JSONDict)
	if ok {
		return o
	}
	return jsonutils.NewDict()
}

func (self *SGuest) SetExtraOptions(ctx context.Context, userCred mcclient.TokenCredential, extraOptions *jsonutils.JSONDict) error {
	return self.SetMetadata(ctx, "extra_options", extraOptions, userCred)
}

func (self *SGuest) AllowPerformDelExtraOption(ctx context.Context, userCred mcclient.TokenCredential, query jsonutils.JSONObject, data jsonutils.JSONObject) bool {
	return userCred.IsSystemAdmin()
}

func (self *SGuest) PerformDelExtraOption(ctx context.Context, userCred mcclient.TokenCredential, query jsonutils.JSONObject, data jsonutils.JSONObject) (jsonutils.JSONObject, error) {
	key, err := data.GetString("key")
	if err != nil {
		return nil, httperrors.NewBadRequestError("Option key required")
	}
	extraOptions := self.GetExtraOptions(userCred)
	extraOptions.Remove(key)
	return nil, self.SetExtraOptions(ctx, userCred, extraOptions)
>>>>>>> 4a0087d2
}<|MERGE_RESOLUTION|>--- conflicted
+++ resolved
@@ -1882,7 +1882,6 @@
 	return nil, nil
 }
 
-<<<<<<< HEAD
 func (self *SGuest) CreateBackupDisks(ctx context.Context, userCred mcclient.TokenCredential, parentTaskId string) error {
 	if task, err := taskman.TaskManager.NewTask(ctx, "GuestCreateBackupDisksTask", self, userCred, nil, parentTaskId, "", nil); err != nil {
 		log.Errorf(err.Error())
@@ -1905,7 +1904,8 @@
 		task.ScheduleRun(nil)
 	}
 	return nil
-=======
+}
+
 func (self *SGuest) AllowPerformSetExtraOption(ctx context.Context, userCred mcclient.TokenCredential, query jsonutils.JSONObject, data jsonutils.JSONObject) bool {
 	return userCred.IsSystemAdmin()
 }
@@ -1946,5 +1946,4 @@
 	extraOptions := self.GetExtraOptions(userCred)
 	extraOptions.Remove(key)
 	return nil, self.SetExtraOptions(ctx, userCred, extraOptions)
->>>>>>> 4a0087d2
 }