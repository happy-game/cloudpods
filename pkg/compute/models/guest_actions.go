package models

import (
	"context"
	"database/sql"
	"encoding/base64"
	"fmt"
	"net/http"
	"strconv"
	"strings"

	"yunion.io/x/onecloud/pkg/cloudcommon/db"
	"yunion.io/x/onecloud/pkg/cloudcommon/db/lockman"
	"yunion.io/x/onecloud/pkg/cloudcommon/db/quotas"
	"yunion.io/x/onecloud/pkg/cloudcommon/db/taskman"
	"yunion.io/x/onecloud/pkg/cloudcommon/notifyclient"
	"yunion.io/x/onecloud/pkg/compute/options"
	"yunion.io/x/onecloud/pkg/httperrors"
	"yunion.io/x/onecloud/pkg/mcclient"
	"yunion.io/x/onecloud/pkg/util/httputils"
	"yunion.io/x/onecloud/pkg/util/logclient"
	"yunion.io/x/onecloud/pkg/util/seclib2"

	"yunion.io/x/jsonutils"
	"yunion.io/x/log"
	"yunion.io/x/pkg/util/fileutils"
	"yunion.io/x/pkg/util/regutils"
	"yunion.io/x/pkg/utils"
	"yunion.io/x/sqlchemy"
)

func (self *SGuest) AllowGetDetailsVnc(ctx context.Context, userCred mcclient.TokenCredential, query jsonutils.JSONObject) bool {
	return self.IsOwner(userCred) || db.IsAdminAllowGetSpec(userCred, self, "vnc")
}

func (self *SGuest) GetDetailsVnc(ctx context.Context, userCred mcclient.TokenCredential, query jsonutils.JSONObject) (jsonutils.JSONObject, error) {
	if utils.IsInStringArray(self.Status, []string{VM_RUNNING, VM_BLOCK_STREAM}) {
		host := self.GetHost()
		if host == nil {
			return nil, httperrors.NewInternalServerError("Host missing")
		}
		retval, err := self.GetDriver().GetGuestVncInfo(userCred, self, host)
		if err != nil {
			return nil, err
		}
		retval.Add(jsonutils.NewString(self.Id), "id")
		return retval, nil
	} else {
		return jsonutils.NewDict(), nil
	}
}

<<<<<<< HEAD
func (self *SGuest) AllowPerformMonitor(ctx context.Context,
	userCred mcclient.TokenCredential,
	query jsonutils.JSONObject,
	data jsonutils.JSONObject) bool {
	return self.IsOwner(userCred)
=======
func (self *SGuest) AllowGetDetailsMonitor(ctx context.Context, userCred mcclient.TokenCredential, query jsonutils.JSONObject) bool {
	return self.IsOwner(userCred) || db.IsAdminAllowGetSpec(userCred, self, "monitor")
>>>>>>> 36435eeb
}

func (self *SGuest) PerformMonitor(ctx context.Context, userCred mcclient.TokenCredential, query jsonutils.JSONObject,
	data jsonutils.JSONObject) (jsonutils.JSONObject, error) {
	if utils.IsInStringArray(self.Status, []string{VM_RUNNING, VM_BLOCK_STREAM}) {
		cmd, err := data.GetString("command")
		if err != nil {
			return nil, err
		}
		return self.SendMonitorCommand(ctx, userCred, cmd)
	}
	return nil, httperrors.NewInvalidStatusError("Cannot send command in status %s", self.Status)
}

func (self *SGuest) AllowGetDetailsDesc(ctx context.Context, userCred mcclient.TokenCredential, query jsonutils.JSONObject) bool {
	return self.IsOwner(userCred) || db.IsAdminAllowGetSpec(userCred, self, "desc")
}

func (self *SGuest) GetDetailsDesc(ctx context.Context, userCred mcclient.TokenCredential, query jsonutils.JSONObject) (jsonutils.JSONObject, error) {
	host := self.GetHost()
	if host == nil {
		return nil, httperrors.NewInvalidStatusError("No host for server")
	}
	desc := self.GetDriver().GetJsonDescAtHost(ctx, self, host)
	return desc, nil
}

<<<<<<< HEAD
func (self *SGuest) StartInsertIsoTask(ctx context.Context, imageId string, hostId string, userCred mcclient.TokenCredential, parentTaskId string) error {
	self.insertIso(imageId)
=======
func (self *SGuest) AllowPerformSaveImage(ctx context.Context, userCred mcclient.TokenCredential, query jsonutils.JSONObject, data jsonutils.JSONObject) bool {
	return self.IsOwner(userCred) || db.IsAdminAllowPerform(userCred, self, "save-image")
}
>>>>>>> 36435eeb

	data := jsonutils.NewDict()
	data.Add(jsonutils.NewString(imageId), "image_id")
	data.Add(jsonutils.NewString(hostId), "host_id")

	task, err := taskman.TaskManager.NewTask(ctx, "GuestInsertIsoTask", self, userCred, data, parentTaskId, "", nil)
	if err != nil {
		return err
	}
	task.ScheduleRun(nil)
	return nil
}

func (self *SGuest) StartGueststartTask(ctx context.Context, userCred mcclient.TokenCredential, data *jsonutils.JSONDict, parentTaskId string) error {
	self.SetStatus(userCred, VM_START_START, "")
	task, err := taskman.TaskManager.NewTask(ctx, "GuestStartTask", self, userCred, data, parentTaskId, "", nil)
	if err != nil {
		return err
	}
	task.ScheduleRun(nil)
	return nil
}

func (self *SGuest) StartGuestCreateTask(ctx context.Context, userCred mcclient.TokenCredential, params *jsonutils.JSONDict, pendingUsage quotas.IQuota, parentTaskId string) error {
	return self.GetDriver().StartGuestCreateTask(self, ctx, userCred, params, pendingUsage, parentTaskId)
}

<<<<<<< HEAD
func (self *SGuest) AllowPerformReset(ctx context.Context,
	userCred mcclient.TokenCredential,
	query jsonutils.JSONObject,
	data jsonutils.JSONObject) bool {
	return self.IsOwner(userCred)
=======
func (self *SGuest) AllowPerformSync(ctx context.Context, userCred mcclient.TokenCredential, query jsonutils.JSONObject, data jsonutils.JSONObject) bool {
	return self.IsOwner(userCred) || db.IsAdminAllowPerform(userCred, self, "sync")
>>>>>>> 36435eeb
}

func (self *SGuest) PerformReset(ctx context.Context, userCred mcclient.TokenCredential, query jsonutils.JSONObject,
	data jsonutils.JSONObject) (jsonutils.JSONObject, error) {
	isHard := jsonutils.QueryBoolean(data, "is_hard", false)
	if self.Status == VM_RUNNING || self.Status == VM_STOP_FAILED {
		self.GetDriver().StartGuestResetTask(self, ctx, userCred, isHard, "")
		return nil, nil
	}
	return nil, httperrors.NewInvalidStatusError("Cannot reset VM in status %s", self.Status)
}

func (self *SGuest) AllowPerformDiskSnapshot(ctx context.Context, userCred mcclient.TokenCredential, query jsonutils.JSONObject, data jsonutils.JSONObject) bool {
	return self.IsOwner(userCred)
}

func (self *SGuest) PerformDiskSnapshot(ctx context.Context, userCred mcclient.TokenCredential, query jsonutils.JSONObject, data jsonutils.JSONObject) (jsonutils.JSONObject, error) {
	if !utils.IsInStringArray(self.Status, []string{VM_RUNNING, VM_READY}) {
		return nil, httperrors.NewInvalidStatusError("Cannot do snapshot when VM in status %s", self.Status)
	}
	diskId, err := data.GetString("disk_id")
	if err != nil {
		return nil, httperrors.NewBadRequestError(err.Error())
	}
	name, err := data.GetString("name")
	if err != nil {
		return nil, httperrors.NewBadRequestError(err.Error())
	}
	err = ValidateSnapshotName(self.Hypervisor, name, userCred.GetProjectId())
	if err != nil {
		return nil, httperrors.NewBadRequestError(err.Error())
	}
	if self.GetGuestDisk(diskId) == nil {
		return nil, httperrors.NewNotFoundError("Guest disk %s not found", diskId)
	}
	if self.GetHypervisor() == HYPERVISOR_KVM {
		q := SnapshotManager.Query()
		cnt := q.Filter(sqlchemy.AND(sqlchemy.Equals(q.Field("disk_id"), diskId),
			sqlchemy.Equals(q.Field("created_by"), MANUAL),
			sqlchemy.Equals(q.Field("fake_deleted"), false))).Count()
		if cnt >= options.Options.DefaultMaxManualSnapshotCount {
			return nil, httperrors.NewBadRequestError("Disk %s snapshot full, cannot take any more", diskId)
		}
		pendingUsage := &SQuota{Snapshot: 1}
		err = QuotaManager.CheckSetPendingQuota(ctx, userCred, self.ProjectId, pendingUsage)
		if err != nil {
			return nil, httperrors.NewBadRequestError("Check set pending quota error %s", err)
		}
		snapshot, err := SnapshotManager.CreateSnapshot(ctx, userCred, MANUAL, diskId, self.Id, "", name)
		QuotaManager.CancelPendingUsage(ctx, userCred, self.ProjectId, nil, pendingUsage)
		if err != nil {
			return nil, err
		}
		err = self.StartDiskSnapshot(ctx, userCred, diskId, snapshot.Id)
		return nil, err
	} else {
		snapshot, err := SnapshotManager.CreateSnapshot(ctx, userCred, MANUAL, diskId, self.Id, "", name)
		if err != nil {
			return nil, err
		}
		err = self.StartDiskSnapshot(ctx, userCred, diskId, snapshot.Id)
		return nil, err
	}

}

<<<<<<< HEAD
func (self *SGuest) StartDiskSnapshot(ctx context.Context, userCred mcclient.TokenCredential, diskId, snapshotId string) error {
	self.SetStatus(userCred, VM_START_SNAPSHOT, "StartDiskSnapshot")
	params := jsonutils.NewDict()
	params.Set("disk_id", jsonutils.NewString(diskId))
	params.Set("snapshot_id", jsonutils.NewString(snapshotId))
	return self.GetDriver().StartGuestDiskSnapshotTask(ctx, userCred, self, params)
}

func (self *SGuest) AllowPerformStop(ctx context.Context,
	userCred mcclient.TokenCredential,
	query jsonutils.JSONObject,
	data jsonutils.JSONObject) bool {
	return self.IsOwner(userCred)
=======
func (self *SGuest) AllowPerformMigrate(ctx context.Context, userCred mcclient.TokenCredential, query jsonutils.JSONObject, data jsonutils.JSONObject) bool {
	return self.IsOwner(userCred) || db.IsAdminAllowPerform(userCred, self, "migrate")
>>>>>>> 36435eeb
}

func (self *SGuest) PerformStop(ctx context.Context, userCred mcclient.TokenCredential, query jsonutils.JSONObject,
	data jsonutils.JSONObject) (jsonutils.JSONObject, error) {
	// XXX if is force, force stop guest
	var isForce = jsonutils.QueryBoolean(data, "is_force", false)
	if isForce || utils.IsInStringArray(self.Status, []string{VM_RUNNING, VM_STOP_FAILED}) {
		return nil, self.StartGuestStopTask(ctx, userCred, isForce, "")
	} else {
		return nil, httperrors.NewInvalidStatusError("Cannot stop server in status %s", self.Status)
	}
}

func (self *SGuest) StartGuestStopTask(ctx context.Context, userCred mcclient.TokenCredential, isForce bool, parentTaskId string) error {
	if len(parentTaskId) == 0 {
		self.SetStatus(userCred, VM_START_STOP, "")
	}
	params := jsonutils.NewDict()
	if isForce {
		params.Add(jsonutils.JSONTrue, "is_force")
	}
<<<<<<< HEAD
	if len(parentTaskId) > 0 {
		params.Add(jsonutils.JSONTrue, "subtask")
=======
	var preferHostId string
	preferHost, _ := data.GetString("prefer_host")
	if len(preferHost) > 0 {
		if !db.IsAdminAllowPerform(userCred, self, "assign-host") {
			return nil, httperrors.NewBadRequestError("Only system admin can assign host")
		}
		iHost, _ := HostManager.FetchByIdOrName(userCred, preferHost)
		if iHost == nil {
			return nil, httperrors.NewBadRequestError("Host %s not found", preferHost)
		}
		host := iHost.(*SHost)
		preferHostId = host.Id
>>>>>>> 36435eeb
	}
	return self.GetDriver().StartGuestStopTask(self, ctx, userCred, params, parentTaskId)
}

func (self *SGuest) AllowPerformRestart(ctx context.Context,
	userCred mcclient.TokenCredential,
	query jsonutils.JSONObject,
	data jsonutils.JSONObject) bool {
	return self.IsOwner(userCred)
}

func (self *SGuest) PerformRestart(ctx context.Context, userCred mcclient.TokenCredential, query jsonutils.JSONObject, data jsonutils.JSONObject) (jsonutils.JSONObject, error) {
	isForce := jsonutils.QueryBoolean(data, "is_force", false)
	if utils.IsInStringArray(self.Status, []string{VM_RUNNING, VM_STOP_FAILED}) || (isForce && self.Status == VM_STOPPING) {
		return nil, self.GetDriver().StartGuestRestartTask(self, ctx, userCred, isForce, "")
	} else {
		return nil, httperrors.NewInvalidStatusError("Cannot do restart server in status %s", self.Status)
	}
}

<<<<<<< HEAD
func (self *SGuest) AllowPerformSendkeys(ctx context.Context, userCred mcclient.TokenCredential, query jsonutils.JSONObject, data jsonutils.JSONObject) bool {
	return self.IsOwner(userCred)
=======
func (self *SGuest) AllowPerformLiveMigrate(ctx context.Context, userCred mcclient.TokenCredential, query jsonutils.JSONObject, data jsonutils.JSONObject) bool {
	return self.IsOwner(userCred) || db.IsAdminAllowPerform(userCred, self, "live-migrate")
>>>>>>> 36435eeb
}

func (self *SGuest) PerformSendkeys(ctx context.Context, userCred mcclient.TokenCredential, query jsonutils.JSONObject, data jsonutils.JSONObject) (jsonutils.JSONObject, error) {
	if self.Hypervisor != HYPERVISOR_KVM {
		return nil, httperrors.NewUnsupportOperationError("Not allow for hypervisor %s", self.Hypervisor)
	}
	if self.Status != VM_RUNNING {
		return nil, httperrors.NewInvalidStatusError("Cannot send keys in status %s", self.Status)
	}
	keys, err := data.GetString("keys")
	if err != nil {
		return nil, err
	}
	err = self.VerifySendKeys(keys)
	if err != nil {
		return nil, httperrors.NewBadRequestError(err.Error())
	}
<<<<<<< HEAD
	cmd := fmt.Sprintf("sendkey %s", keys)
	duration, err := data.Int("duration")
	if err == nil {
		cmd = fmt.Sprintf("%s %d", cmd, duration)
	}
	_, err = self.SendMonitorCommand(ctx, userCred, cmd)
	return nil, err
}

func (self *SGuest) VerifySendKeys(keyStr string) error {
	keys := strings.Split(keyStr, "-")
	for _, key := range keys {
		if !self.IsLegalKey(key) {
			return fmt.Errorf("Unknown key '%s'", key)
=======
	if utils.IsInStringArray(self.Status, []string{VM_RUNNING, VM_SUSPEND}) {
		cdrom := self.getCdrom()
		if cdrom != nil && len(cdrom.ImageId) > 0 {
			return nil, httperrors.NewBadRequestError("Cannot migrate with cdrom")
		}
		devices := self.GetIsolatedDevices()
		if devices != nil && len(devices) > 0 {
			return nil, httperrors.NewBadRequestError("Cannot migrate with isolated devices")
		}
		if !self.CheckQemuVersion(self.GetQemuVersion(userCred), "1.1.2") {
			return nil, httperrors.NewBadRequestError("Cannot do live migrate, too low qemu version")
		}
		var preferHostId string
		preferHost, _ := data.GetString("prefer_host")
		if len(preferHost) > 0 {
			if !db.IsAdminAllowPerform(userCred, self, "assign-host") {
				return nil, httperrors.NewBadRequestError("Only system admin can assign host")
			}
			iHost, _ := HostManager.FetchByIdOrName(userCred, preferHost)
			if iHost == nil {
				return nil, httperrors.NewBadRequestError("Host %s not found", preferHost)
			}
			host := iHost.(*SHost)
			preferHostId = host.Id
>>>>>>> 36435eeb
		}
	}
	return nil
}

func (self *SGuest) IsLegalKey(key string) bool {
	singleKeys := "1234567890abcdefghijklmnopqrstuvwxyz"
	legalKeys := []string{"ctrl", "ctrl_r", "alt", "alt_r", "shift", "shift_r",
		"delete", "esc", "insert", "print", "spc",
		"f1", "f2", "f3", "f4", "f5", "f6",
		"f7", "f8", "f9", "f10", "f11", "f12",
		"home", "pgup", "pgdn", "end",
		"up", "down", "left", "right",
		"tab", "minus", "equal", "backspace", "backslash",
		"bracket_left", "bracket_right", "backslash",
		"semicolon", "apostrophe", "grave_accent", "ret",
		"comma", "dot", "slash",
		"caps_lock", "num_lock", "scroll_lock"}
	if len(key) > 1 && !utils.IsInStringArray(key, legalKeys) {
		return false
	} else if len(key) == 1 && !strings.Contains(singleKeys, key) {
		return false
	}
	return true
}

func (self *SGuest) SendMonitorCommand(ctx context.Context, userCred mcclient.TokenCredential, cmd string) (jsonutils.JSONObject, error) {
	host := self.GetHost()
	url := fmt.Sprintf("%s/servers/%s/monitor", host.ManagerUri, self.Id)
	header := http.Header{}
	header.Add("X-Auth-Token", userCred.GetTokenString())
	body := jsonutils.NewDict()
	body.Add(jsonutils.NewString(cmd), "cmd")
	_, res, err := httputils.JSONRequest(httputils.GetDefaultClient(), ctx, "POST", url, header, body, false)
	if err != nil {
		return nil, err
	}
	ret := res.(*jsonutils.JSONDict)
	return ret, nil
}

<<<<<<< HEAD
func (self *SGuest) AllowPerformAssociateEip(ctx context.Context, userCred mcclient.TokenCredential, query jsonutils.JSONObject, data jsonutils.JSONObject) bool {
	return self.IsOwner(userCred)
=======
func (self *SGuest) AllowPerformDeploy(ctx context.Context, userCred mcclient.TokenCredential, query jsonutils.JSONObject, data jsonutils.JSONObject) bool {
	return self.IsOwner(userCred) || db.IsAdminAllowPerform(userCred, self, "deploy")
>>>>>>> 36435eeb
}

func (self *SGuest) PerformAssociateEip(ctx context.Context, userCred mcclient.TokenCredential, query jsonutils.JSONObject, data jsonutils.JSONObject) (jsonutils.JSONObject, error) {
	if !utils.IsInStringArray(self.Status, []string{VM_READY, VM_RUNNING}) {
		return nil, httperrors.NewInvalidStatusError("cannot associate eip in status %s", self.Status)
	}

	eip, err := self.GetEip()
	if err != nil {
		log.Errorf("Fail to get Eip %s", err)
		return nil, httperrors.NewGeneralError(err)
	}
	if eip != nil {
		return nil, httperrors.NewInvalidStatusError("already associate with eip")
	}
	eipStr := jsonutils.GetAnyString(data, []string{"eip", "eip_id"})
	if len(eipStr) == 0 {
		return nil, httperrors.NewInputParameterError("missing eip or eip_id")
	}
	eipObj, err := ElasticipManager.FetchByIdOrName(userCred, eipStr)
	if err != nil {
		if err == sql.ErrNoRows {
			return nil, httperrors.NewResourceNotFoundError("eip %s not found", eipStr)
		} else {
			return nil, httperrors.NewGeneralError(err)
		}
	}

	eip = eipObj.(*SElasticip)
	eipRegion := eip.GetRegion()
	instRegion := self.getRegion()

	if eip.Mode == EIP_MODE_INSTANCE_PUBLICIP {
		return nil, httperrors.NewUnsupportOperationError("fixed eip cannot be associated")
	}

	eipVm := eip.GetAssociateVM()
	if eipVm != nil {
		return nil, httperrors.NewConflictError("eip has been associated")
	}

	if eipRegion.Id != instRegion.Id {
		return nil, httperrors.NewInputParameterError("cannot associate eip and instance in different region")
	}

	host := self.GetHost()
	if host == nil {
		return nil, httperrors.NewInputParameterError("server host is not found???")
	}

	if host.ManagerId != eip.ManagerId {
		return nil, httperrors.NewInputParameterError("cannot associate eip and instance in different provider")
	}

	self.SetStatus(userCred, VM_ASSOCIATE_EIP, "associate eip")

	params := jsonutils.NewDict()
	params.Add(jsonutils.NewString(self.ExternalId), "instance_external_id")
	params.Add(jsonutils.NewString(self.Id), "instance_id")
	params.Add(jsonutils.NewString(EIP_ASSOCIATE_TYPE_SERVER), "instance_type")

	err = eip.StartEipAssociateTask(ctx, userCred, params)

	return nil, err
}

<<<<<<< HEAD
func (self *SGuest) AllowPerformDissociateEip(ctx context.Context, userCred mcclient.TokenCredential, query jsonutils.JSONObject, data jsonutils.JSONObject) bool {
	return self.IsOwner(userCred)
=======
func (self *SGuest) AllowPerformAttachdisk(ctx context.Context, userCred mcclient.TokenCredential, query jsonutils.JSONObject, data jsonutils.JSONObject) bool {
	return self.IsOwner(userCred) || db.IsAdminAllowPerform(userCred, self, "attachdisk")
>>>>>>> 36435eeb
}

func (self *SGuest) PerformDissociateEip(ctx context.Context, userCred mcclient.TokenCredential, query jsonutils.JSONObject, data jsonutils.JSONObject) (jsonutils.JSONObject, error) {
	eip, err := self.GetEip()
	if err != nil {
		log.Errorf("Fail to get Eip %s", err)
		return nil, httperrors.NewGeneralError(err)
	}
	if eip == nil {
		return nil, httperrors.NewInvalidStatusError("No eip to dissociate")
	}

	self.SetStatus(userCred, VM_DISSOCIATE_EIP, "associate eip")

	err = eip.StartEipDissociateTask(ctx, userCred, "")
	if err != nil {
		log.Errorf("fail to start dissociate task %s", err)
		return nil, httperrors.NewGeneralError(err)
	}
	return nil, nil
}

func (self *SGuest) AllowPerformCreateEip(ctx context.Context, userCred mcclient.TokenCredential, query jsonutils.JSONObject, data jsonutils.JSONObject) bool {
	return self.IsOwner(userCred)
}

func (self *SGuest) PerformCreateEip(ctx context.Context, userCred mcclient.TokenCredential, query jsonutils.JSONObject, data jsonutils.JSONObject) (jsonutils.JSONObject, error) {
	bw, err := data.Int("bandwidth")
	if err != nil {
		return nil, httperrors.NewInputParameterError("Missing bandwidth")
	}

	chargeType, _ := data.GetString("charge_type")
	if len(chargeType) == 0 {
		chargeType = EIP_CHARGE_TYPE_DEFAULT
	}

	if len(self.ExternalId) == 0 {
		return nil, httperrors.NewInvalidStatusError("Not a managed VM")
	}
	host := self.GetHost()
	if host == nil {
		return nil, httperrors.NewInvalidStatusError("No host???")
	}

	_, err = host.GetDriver()
	if err != nil {
		return nil, httperrors.NewInvalidStatusError("No valid cloud provider")
	}

	region := host.GetRegion()
	if region == nil {
		return nil, httperrors.NewInvalidStatusError("No cloudregion???")
	}

	err = ElasticipManager.allocateEipAndAssociateVM(ctx, userCred, self, int(bw), chargeType, host.ManagerId, region.Id)
	if err != nil {
		return nil, httperrors.NewGeneralError(err)
	}

	self.SetStatus(userCred, VM_ASSOCIATE_EIP, "allocate and associate EIP")

	return nil, nil
}

<<<<<<< HEAD
func (self *SGuest) AllowPerformUserData(ctx context.Context, userCred mcclient.TokenCredential, query jsonutils.JSONObject, data jsonutils.JSONObject) bool {
	return self.IsOwner(userCred)
=======
func (self *SGuest) StartSyncTask(ctx context.Context, userCred mcclient.TokenCredential, fw_only bool, parentTaskId string) error {
	if !utils.IsInStringArray(self.Status, []string{VM_READY, VM_RUNNING}) {
		return httperrors.NewResourceBusyError("Cannot sync in status %s", self.Status)
	}
	data := jsonutils.NewDict()
	if fw_only {
		data.Add(jsonutils.JSONTrue, "fw_only")
	} else if err := self.SetStatus(userCred, VM_SYNC_CONFIG, ""); err != nil {
		log.Errorf(err.Error())
		return err
	}
	if task, err := taskman.TaskManager.NewTask(ctx, "GuestSyncConfTask", self, userCred, data, parentTaskId, "", nil); err != nil {
		log.Errorf(err.Error())
		return err
	} else {
		task.ScheduleRun(nil)
	}
	return nil
}

func (self *SGuest) AllowPerformSuspend(ctx context.Context, userCred mcclient.TokenCredential, query jsonutils.JSONObject, data jsonutils.JSONObject) bool {
	return self.IsOwner(userCred) || db.IsAdminAllowPerform(userCred, self, "suspend")
>>>>>>> 36435eeb
}

func (self *SGuest) PerformUserData(ctx context.Context, userCred mcclient.TokenCredential, query jsonutils.JSONObject, data jsonutils.JSONObject) (jsonutils.JSONObject, error) {
	userData, err := data.GetString("user_data")
	if err != nil {
		return nil, httperrors.NewInputParameterError("missing user_data %s", err)
	}
	err = self.setUserData(ctx, userCred, userData)
	if err != nil {
		return nil, httperrors.NewGeneralError(err)
	}
<<<<<<< HEAD
	if len(self.HostId) > 0 {
		err = self.StartSyncTask(ctx, userCred, false, "")
		if err != nil {
			return nil, httperrors.NewGeneralError(err)
=======
	return self.GetDriver().StartSuspendTask(ctx, userCred, self, nil, parentTaskId)
}

func (self *SGuest) AllowPerformStart(ctx context.Context,
	userCred mcclient.TokenCredential,
	query jsonutils.JSONObject,
	data jsonutils.JSONObject) bool {
	return self.IsOwner(userCred) || db.IsAdminAllowPerform(userCred, self, "start")
}

func (self *SGuest) PerformStart(ctx context.Context, userCred mcclient.TokenCredential, query jsonutils.JSONObject,
	data jsonutils.JSONObject) (jsonutils.JSONObject, error) {
	if utils.IsInStringArray(self.Status, []string{VM_READY, VM_START_FAILED, VM_SAVE_DISK_FAILED, VM_SUSPEND}) {
		if self.isAllDisksReady() {
			var kwargs *jsonutils.JSONDict
			if data != nil {
				kwargs = data.(*jsonutils.JSONDict)
			}
			err := self.GetDriver().PerformStart(ctx, userCred, self, kwargs)
			return nil, err
		} else {
			return nil, httperrors.NewInvalidStatusError("Some disk not ready")
>>>>>>> 36435eeb
		}
	}
	return nil, nil
}

func (self *SGuest) setUserData(ctx context.Context, userCred mcclient.TokenCredential, data string) error {
	data = base64.StdEncoding.EncodeToString([]byte(data))
	if len(data) > 16*1024 {
		return fmt.Errorf("User data is limited to 16 KB.")
	}
	err := self.SetMetadata(ctx, "user_data", data, userCred)
	if err != nil {
		return err
	}
	return nil
}

func (self *SGuest) NotifyServerEvent(event string, priority string, loginInfo bool) error {
	meta, err := self.GetAllMetadata(nil)
	if err != nil {
		return err
	}
	kwargs := jsonutils.NewDict()
	kwargs.Add(jsonutils.NewString(self.Name), "name")
	if loginInfo {
		kwargs.Add(jsonutils.NewStringArray(self.getNotifyIps()), "ips")
		osName := meta["os_name"]
		if osName == "Windows" {
			kwargs.Add(jsonutils.JSONTrue, "windows")
		}
		loginAccount := meta["login_account"]
		if len(loginAccount) > 0 {
			kwargs.Add(jsonutils.NewString(loginAccount), "account")
		}
		keypair := self.getKeypairName()
		if len(keypair) > 0 {
			kwargs.Add(jsonutils.NewString(keypair), "keypair")
		} else {
			loginKey := meta["login_key"]
			if len(loginKey) > 0 {
				passwd, err := utils.DescryptAESBase64(self.Id, loginKey)
				if err == nil {
					kwargs.Add(jsonutils.NewString(passwd), "password")
				}
			}
		}
	}
	return notifyclient.Notify(self.ProjectId, event, priority, kwargs)
}

func (self *SGuest) NotifyAdminServerEvent(ctx context.Context, event string, priority string) error {
	kwargs := jsonutils.NewDict()
	kwargs.Add(jsonutils.NewString(self.Name), "name")
	tc, _ := self.GetTenantCache(ctx)
	if tc != nil {
		kwargs.Add(jsonutils.NewString(tc.Name), "tenant")
	} else {
		kwargs.Add(jsonutils.NewString(self.ProjectId), "tenant")
	}
	return notifyclient.Notify(options.Options.NotifyAdminUser, event, priority, kwargs)
}

func (self *SGuest) insertIso(imageId string) bool {
	cdrom := self.getCdrom()
	return cdrom.insertIso(imageId)
}

func (self *SGuest) InsertIsoSucc(imageId string, path string, size int, name string) bool {
	cdrom := self.getCdrom()
	return cdrom.insertIsoSucc(imageId, path, size, name)
}

func (self *SGuest) GetDetailsIso(userCred mcclient.TokenCredential) jsonutils.JSONObject {
	cdrom := self.getCdrom()
	desc := jsonutils.NewDict()
	if len(cdrom.ImageId) > 0 {
		desc.Set("image_id", jsonutils.NewString(cdrom.ImageId))
		desc.Set("status", jsonutils.NewString("inserting"))
	}
	if len(cdrom.Path) > 0 {
		desc.Set("name", jsonutils.NewString(cdrom.Name))
		desc.Set("size", jsonutils.NewInt(int64(cdrom.Size)))
		desc.Set("status", jsonutils.NewString("ready"))
	}
	return desc
}

func (self *SGuest) AllowPerformAssignSecgroup(ctx context.Context, userCred mcclient.TokenCredential, query jsonutils.JSONObject, data jsonutils.JSONObject) bool {
	return self.IsOwner(userCred) || db.IsAdminAllowPerform(userCred, self, "assign-secgroup")
}

func (self *SGuest) AllowPerformRevokeSecgroup(ctx context.Context, userCred mcclient.TokenCredential, query jsonutils.JSONObject, data jsonutils.JSONObject) bool {
	return self.IsOwner(userCred) || db.IsAdminAllowPerform(userCred, self, "revoke-secgroup")
}

func (self *SGuest) PerformRevokeSecgroup(ctx context.Context, userCred mcclient.TokenCredential, query jsonutils.JSONObject, data jsonutils.JSONObject) (jsonutils.JSONObject, error) {
	if !utils.IsInStringArray(self.Status, []string{VM_READY, VM_RUNNING, VM_SUSPEND}) {
		return nil, httperrors.NewInputParameterError("Cannot revoke security rules in status %s", self.Status)
	} else {
		if _, err := self.GetModelManager().TableSpec().Update(self, func() error {
			self.SecgrpId = "default"
			return nil
		}); err != nil {
			return nil, err
		}
		if err := self.StartSyncTask(ctx, userCred, true, ""); err != nil {
			return nil, err
		}
	}
	return nil, nil
}

func (self *SGuest) PerformAssignSecgroup(ctx context.Context, userCred mcclient.TokenCredential, query jsonutils.JSONObject, data jsonutils.JSONObject) (jsonutils.JSONObject, error) {
	if !utils.IsInStringArray(self.Status, []string{VM_READY, VM_RUNNING, VM_SUSPEND}) {
		logclient.AddActionLog(self, logclient.ACT_VM_ASSIGNSECGROUP, "Cannot assign security rules in status "+self.Status, userCred, false)
		return nil, httperrors.NewInputParameterError("Cannot assign security rules in status %s", self.Status)
	} else {
		if secgrp, err := data.GetString("secgrp"); err != nil {
			logclient.AddActionLog(self, logclient.ACT_VM_ASSIGNSECGROUP, err, userCred, false)
			return nil, err
		} else if sg, err := SecurityGroupManager.FetchByIdOrName(userCred, secgrp); err != nil {
			msg := fmt.Sprintf("SecurityGroup %s not found", secgrp)
			logclient.AddActionLog(self, logclient.ACT_VM_ASSIGNSECGROUP, msg, userCred, false)
			return nil, httperrors.NewNotFoundError("SecurityGroup %s not found", secgrp)
		} else {
			if _, err := self.GetModelManager().TableSpec().Update(self, func() error {
				self.SecgrpId = sg.GetId()
				return nil
			}); err != nil {
				logclient.AddActionLog(self, logclient.ACT_VM_ASSIGNSECGROUP, err, userCred, false)
				return nil, err
			}
			if err := self.StartSyncTask(ctx, userCred, true, ""); err != nil {
				logclient.AddActionLog(self, logclient.ACT_VM_ASSIGNSECGROUP, err, userCred, false)
				return nil, err
			}
		}
	}
	logclient.AddActionLog(self, logclient.ACT_VM_ASSIGNSECGROUP, nil, userCred, true)
	return nil, nil
}

func (self *SGuest) AllowPerformPurge(ctx context.Context, userCred mcclient.TokenCredential, query jsonutils.JSONObject, data jsonutils.JSONObject) bool {
	return db.IsAdminAllowPerform(userCred, self, "purge")
}

func (self *SGuest) PerformPurge(ctx context.Context, userCred mcclient.TokenCredential, query jsonutils.JSONObject, data jsonutils.JSONObject) (jsonutils.JSONObject, error) {
	err := self.ValidateDeleteCondition(ctx)
	if err != nil {
		return nil, err
	}
	host := self.GetHost()
	if host != nil && host.Enabled {
		return nil, httperrors.NewInvalidStatusError("Cannot purge server on enabled host")
	}
	err = self.StartDeleteGuestTask(ctx, userCred, "", true, false)
	return nil, err
}

func (self *SGuest) setKeypairId(userCred mcclient.TokenCredential, keypairId string) error {
	diff, err := self.GetModelManager().TableSpec().Update(self, func() error {
		self.KeypairId = keypairId
		return nil
	})
	if err != nil {
		db.OpsLog.LogEvent(self, db.ACT_UPDATE, diff, userCred)
	}
	return err
}

func (self *SGuest) AllowPerformRebuildRoot(ctx context.Context, userCred mcclient.TokenCredential, query jsonutils.JSONObject, data jsonutils.JSONObject) bool {
	return self.IsOwner(userCred) || db.IsAdminAllowPerform(userCred, self, "rebuild-root")
}

func (self *SGuest) PerformRebuildRoot(ctx context.Context, userCred mcclient.TokenCredential, query jsonutils.JSONObject, data jsonutils.JSONObject) (jsonutils.JSONObject, error) {
	imageId, _ := data.GetString("image_id")
	if len(imageId) == 0 {
		gdc := self.CategorizeDisks()
		imageId = gdc.Root.GetTemplateId()
		if len(imageId) == 0 {
			return nil, httperrors.NewBadRequestError("No template for root disk")
		}
	}
	img, err := CachedimageManager.getImageInfo(ctx, userCred, imageId, false)
	if err != nil {
		return nil, httperrors.NewNotFoundError("failed to find %s", imageId)
	}
	osType, _ := img.Properties["os_type"]
	osName := self.GetMetadata("os_name", userCred)
	if len(osName) == 0 && len(osType) == 0 && strings.ToLower(osType) != strings.ToLower(osName) {
		return nil, httperrors.NewBadRequestError("Cannot switch OS between %s-%s", osName, osType)
	}
	imageId = img.Id

	rebuildStatus, err := self.GetDriver().GetRebuildRootStatus()
	if err != nil {
		return nil, httperrors.NewInputParameterError(err.Error())
	}

	if !utils.IsInStringArray(self.Status, rebuildStatus) {
		return nil, httperrors.NewInvalidStatusError("Cannot reset root in status %s", self.Status)
	}

	autoStart := jsonutils.QueryBoolean(data, "auto_start", false)
	var needStop = false
	if self.Status == VM_RUNNING {
		needStop = true
	}
	resetPasswd := jsonutils.QueryBoolean(data, "reset_password", true)
	passwd, _ := data.GetString("password")
	if len(passwd) > 0 {
		if !seclib2.MeetComplxity(passwd) {
			return nil, httperrors.NewWeakPasswordError()
		}
	}

	keypairStr := jsonutils.GetAnyString(data, []string{"keypair", "keypair_id"})
	if len(keypairStr) > 0 {
		keypairObj, err := KeypairManager.FetchByIdOrName(userCred, keypairStr)
		if err != nil {
			if err == sql.ErrNoRows {
				return nil, httperrors.NewResourceNotFoundError("keypair %s not found", keypairStr)
			} else {
				return nil, httperrors.NewGeneralError(err)
			}
		}
		if self.KeypairId != keypairObj.GetId() {
			err = self.setKeypairId(userCred, keypairObj.GetId())
			if err != nil {
				return nil, httperrors.NewGeneralError(err)
			}
		}
	}

	return nil, self.StartRebuildRootTask(ctx, userCred, imageId, needStop, autoStart, passwd, resetPasswd)
}

func (self *SGuest) StartRebuildRootTask(ctx context.Context, userCred mcclient.TokenCredential, imageId string, needStop, autoStart bool, passwd string, resetPasswd bool) error {
	data := jsonutils.NewDict()
	data.Set("image_id", jsonutils.NewString(imageId))
	if needStop {
		data.Set("need_stop", jsonutils.JSONTrue)
	}
	if autoStart {
		data.Set("auto_start", jsonutils.JSONTrue)
	}
	if resetPasswd {
		data.Set("reset_password", jsonutils.JSONTrue)
	} else {
		data.Set("reset_password", jsonutils.JSONFalse)
	}
	if len(passwd) > 0 {
		data.Set("password", jsonutils.NewString(passwd))
	}
	if self.GetHypervisor() == HYPERVISOR_BAREMETAL {
		task, err := taskman.TaskManager.NewTask(ctx, "BaremetalServerRebuildRootTask", self, userCred, data, "", "", nil)
		if err != nil {
			return err
		}
		task.ScheduleRun(nil)
	} else {
		task, err := taskman.TaskManager.NewTask(ctx, "GuestRebuildRootTask", self, userCred, data, "", "", nil)
		if err != nil {
			return err
		}
		task.ScheduleRun(nil)
	}
	return nil
}

func (self *SGuest) DetachDisk(ctx context.Context, disk *SDisk, userCred mcclient.TokenCredential) {
	guestdisk := self.GetGuestDisk(disk.Id)
	if guestdisk != nil {
		guestdisk.Detach(ctx, userCred)
	}
}

func (self *SGuest) AllowPerformCreatedisk(ctx context.Context, userCred mcclient.TokenCredential, query jsonutils.JSONObject, data jsonutils.JSONObject) bool {
	return self.IsOwner(userCred) || db.IsAdminAllowPerform(userCred, self, "createdisk")
}

func (self *SGuest) PerformCreatedisk(ctx context.Context, userCred mcclient.TokenCredential, query jsonutils.JSONObject, data jsonutils.JSONObject) (jsonutils.JSONObject, error) {
	var diskIdx, diskSize = 0, 0
	disksConf := jsonutils.NewDict()
	diskSizes := make(map[string]int, 0)
	diskSeq := fmt.Sprintf("disk.%d", diskIdx)
	for data.Contains(diskSeq) {
		diskDef, _ := data.Get(diskSeq)
		diskInfo, err := parseDiskInfo(ctx, userCred, diskDef)
		if err != nil {
			logclient.AddActionLog(self, logclient.ACT_CREATE, err.Error(), userCred, false)
			return nil, httperrors.NewBadRequestError(err.Error())
		}
		if len(diskInfo.Backend) == 0 {
			diskInfo.Backend = self.getDefaultStorageType()
		}
		disksConf.Set(diskSeq, jsonutils.Marshal(diskInfo))
		if _, ok := diskSizes[diskInfo.Backend]; !ok {
			diskSizes[diskInfo.Backend] = diskInfo.Size
		} else {
			diskSizes[diskInfo.Backend] += diskInfo.Size
		}
		diskSize += diskInfo.Size
		diskIdx += 1
		diskSeq = fmt.Sprintf("disk.%d", diskIdx)
	}
	if diskIdx == 0 {
		logclient.AddActionLog(self, logclient.ACT_CREATE, "No Disk Info Provided", userCred, false)
		return nil, httperrors.NewBadRequestError("No Disk Info Provided")
	}
	host := self.GetHost()
	if host == nil {
		logclient.AddActionLog(self, logclient.ACT_CREATE, "No valid host", userCred, false)
		return nil, httperrors.NewBadRequestError("No valid host")
	}
	for backend, size := range diskSizes {
		storage := host.GetLeastUsedStorage(backend)
		if storage == nil {
			logclient.AddActionLog(self, logclient.ACT_CREATE, "No valid storage on current host", userCred, false)
			return nil, httperrors.NewBadRequestError("No valid storage on current host")
		}
		if storage.GetCapacity() > 0 && storage.GetCapacity() < size {
			logclient.AddActionLog(self, logclient.ACT_CREATE, "Not eough storage space on current host", userCred, false)
			return nil, httperrors.NewBadRequestError("Not eough storage space on current host")
		}
	}
	pendingUsage := &SQuota{
		Storage: diskSize,
	}
	err := QuotaManager.CheckSetPendingQuota(ctx, userCred, self.ProjectId, pendingUsage)
	if err != nil {
		logclient.AddActionLog(self, logclient.ACT_CREATE, err.Error(), userCred, false)
		return nil, httperrors.NewBadRequestError(err.Error())
	}

	lockman.LockObject(ctx, host)
	defer lockman.ReleaseObject(ctx, host)

	err = self.CreateDisksOnHost(ctx, userCred, host, disksConf, pendingUsage)
	if err != nil {
		QuotaManager.CancelPendingUsage(ctx, userCred, self.ProjectId, nil, pendingUsage)
		logclient.AddActionLog(self, logclient.ACT_CREATE, err.Error(), userCred, false)
		return nil, httperrors.NewBadRequestError(err.Error())
	}
	err = self.StartGuestCreateDiskTask(ctx, userCred, disksConf, "")
	return nil, err
}

func (self *SGuest) StartGuestCreateDiskTask(ctx context.Context, userCred mcclient.TokenCredential, data *jsonutils.JSONDict, parentTaskId string) error {
	task, err := taskman.TaskManager.NewTask(ctx, "GuestCreateDiskTask", self, userCred, data, parentTaskId, "", nil)
	if err != nil {
		return err
	}
	task.ScheduleRun(nil)
	return nil
}

func (self *SGuest) AllowPerformDetachdisk(ctx context.Context, userCred mcclient.TokenCredential, query jsonutils.JSONObject, data jsonutils.JSONObject) bool {
	return self.IsOwner(userCred) || db.IsAdminAllowPerform(userCred, self, "detachdisk")
}

func (self *SGuest) PerformDetachdisk(ctx context.Context, userCred mcclient.TokenCredential, query jsonutils.JSONObject, data jsonutils.JSONObject) (jsonutils.JSONObject, error) {
	diskId, err := data.GetString("disk_id")
	if err != nil {
		return nil, err
	}
	keepDisk := jsonutils.QueryBoolean(data, "keep_disk", false)
	iDisk, err := DiskManager.FetchByIdOrName(userCred, diskId)
	if err != nil {
		return nil, err
	}
	disk := iDisk.(*SDisk)
	if disk != nil {
		if self.isAttach2Disk(disk) {
			if disk.DiskType == DISK_TYPE_SYS {
				return nil, httperrors.NewUnsupportOperationError("Cannot detach sys disk")
			}
			detachDiskStatus, err := self.GetDriver().GetDetachDiskStatus()
			if err != nil {
				return nil, err
			}
			if keepDisk && !self.GetDriver().CanKeepDetachDisk() {
				return nil, httperrors.NewInputParameterError("Cannot keep detached disk")
			}
			if utils.IsInStringArray(self.Status, detachDiskStatus) {
				if disk.Status == DISK_INIT {
					disk.SetStatus(userCred, DISK_DETACHING, "")
				}
				taskData := jsonutils.NewDict()
				taskData.Add(jsonutils.NewString(disk.Id), "disk_id")
				taskData.Add(jsonutils.NewBool(keepDisk), "keep_disk")
				self.GetDriver().StartGuestDetachdiskTask(ctx, userCred, self, taskData, "")
				return nil, nil
			} else {
				return nil, httperrors.NewInvalidStatusError("Server in %s not able to detach disk", self.Status)
			}
		} else {
			return nil, httperrors.NewInvalidStatusError("Disk %s not attached", diskId)
		}
	}
	return nil, httperrors.NewResourceNotFoundError("Disk %s not found", diskId)
}

func (self *SGuest) AllowPerformDetachIsolatedDevice(ctx context.Context, userCred mcclient.TokenCredential, query jsonutils.JSONObject, data jsonutils.JSONObject) bool {
	return self.IsOwner(userCred) || db.IsAdminAllowPerform(userCred, self, "detach-isolated-device")
}

func (self *SGuest) PerformDetachIsolatedDevice(ctx context.Context, userCred mcclient.TokenCredential, query jsonutils.JSONObject, data jsonutils.JSONObject) (jsonutils.JSONObject, error) {
	if self.Hypervisor != HYPERVISOR_KVM {
		return nil, httperrors.NewNotAcceptableError("Not allow for hypervisor %s", self.Hypervisor)
	}
	if self.Status != VM_READY {
		msg := "Only allowed to attach isolated device when guest is ready"
		logclient.AddActionLog(self, logclient.ACT_GUEST_DETACH_ISOLATED_DEVICE, msg, userCred, false)
		return nil, httperrors.NewInvalidStatusError(msg)
	}
	device, err := data.GetString("device")
	if err != nil {
		msg := "Missing isolated device"
		logclient.AddActionLog(self, logclient.ACT_GUEST_DETACH_ISOLATED_DEVICE, msg, userCred, false)
		return nil, httperrors.NewBadRequestError(msg)
	}
	iDev, err := IsolatedDeviceManager.FetchByIdOrName(userCred, device)
	if err != nil {
		msg := fmt.Sprintf("Isolated device %s not found", device)
		logclient.AddActionLog(self, logclient.ACT_GUEST_DETACH_ISOLATED_DEVICE, msg, userCred, false)
		return nil, httperrors.NewBadRequestError(msg)
	}
	dev := iDev.(*SIsolatedDevice)
	host := self.GetHost()
	lockman.LockObject(ctx, host)
	defer lockman.ReleaseObject(ctx, host)
	err = self.detachIsolateDevice(userCred, dev)
	return nil, err
}

func (self *SGuest) detachIsolateDevice(userCred mcclient.TokenCredential, dev *SIsolatedDevice) error {
	if dev.GuestId != self.Id {
		msg := "Isolated device is not attached to this guest"
		logclient.AddActionLog(self, logclient.ACT_GUEST_DETACH_ISOLATED_DEVICE, msg, userCred, false)
		return httperrors.NewBadRequestError(msg)
	}
	_, err := self.GetModelManager().TableSpec().Update(dev, func() error {
		dev.GuestId = ""
		return nil
	})
	if err != nil {
		return err
	}
	db.OpsLog.LogEvent(self, db.ACT_GUEST_DETACH_ISOLATED_DEVICE, dev.GetShortDesc(), userCred)
	return nil
}

func (self *SGuest) AllowPerformAttachIsolatedDevice(ctx context.Context, userCred mcclient.TokenCredential, query jsonutils.JSONObject, data jsonutils.JSONObject) bool {
	return self.IsOwner(userCred) || db.IsAdminAllowPerform(userCred, self, "attach-isolated-device")
}

func (self *SGuest) PerformAttachIsolatedDevice(ctx context.Context, userCred mcclient.TokenCredential, query jsonutils.JSONObject, data jsonutils.JSONObject) (jsonutils.JSONObject, error) {
	if self.Hypervisor != HYPERVISOR_KVM {
		return nil, httperrors.NewNotAcceptableError("Not allow for hypervisor %s", self.Hypervisor)
	}
	if self.Status != VM_READY {
		msg := "Only allowed to attach isolated device when guest is ready"
		logclient.AddActionLog(self, logclient.ACT_GUEST_ATTACH_ISOLATED_DEVICE, msg, userCred, false)
		return nil, httperrors.NewInvalidStatusError(msg)
	}
	device, err := data.GetString("device")
	if err != nil {
		msg := "Missing isolated device"
		logclient.AddActionLog(self, logclient.ACT_GUEST_ATTACH_ISOLATED_DEVICE, msg, userCred, false)
		return nil, httperrors.NewBadRequestError(msg)
	}
	iDev, err := IsolatedDeviceManager.FetchByIdOrName(userCred, device)
	if err != nil {
		msg := fmt.Sprintf("Isolated device %s not found", device)
		logclient.AddActionLog(self, logclient.ACT_GUEST_ATTACH_ISOLATED_DEVICE, msg, userCred, false)
		return nil, httperrors.NewBadRequestError(msg)
	}
	dev := iDev.(*SIsolatedDevice)
	host := self.GetHost()
	lockman.LockObject(ctx, host)
	defer lockman.ReleaseObject(ctx, host)
	err = self.attachIsolatedDevice(userCred, dev)
	var msg string
	if err != nil {
		msg = err.Error()
	}
	logclient.AddActionLog(self, logclient.ACT_GUEST_ATTACH_ISOLATED_DEVICE, msg, userCred, err == nil)
	return nil, err
}

func (self *SGuest) AllowPerformDetachnetwork(ctx context.Context, userCred mcclient.TokenCredential, query jsonutils.JSONObject, data jsonutils.JSONObject) bool {
	return self.IsOwner(userCred) || db.IsAdminAllowPerform(userCred, self, "detachnetwork")
}

func (self *SGuest) PerformDetachnetwork(ctx context.Context, userCred mcclient.TokenCredential, query jsonutils.JSONObject, data jsonutils.JSONObject) (jsonutils.JSONObject, error) {
	if self.Status != VM_READY {
		return nil, httperrors.NewInvalidStatusError("Cannot detach network in status %s", self.Status)
	}
	reserve := jsonutils.QueryBoolean(data, "reserve", false)
	netId, err := data.GetString("net_id")
	if err != nil {
		return nil, httperrors.NewBadRequestError(err.Error())
	}
	iNetwork, err := NetworkManager.FetchById(netId)
	if err != nil {
		return nil, httperrors.NewNotFoundError("Network %s not found", netId)
	}
	network := iNetwork.(*SNetwork)
	err = self.detachNetwork(ctx, userCred, network, reserve, true)
	return nil, err
}

func (self *SGuest) AllowPerformAttachnetwork(ctx context.Context, userCred mcclient.TokenCredential, query jsonutils.JSONObject, data jsonutils.JSONObject) bool {
	return self.IsOwner(userCred) || db.IsAdminAllowPerform(userCred, self, "attachnetwork")
}

func (self *SGuest) PerformAttachnetwork(ctx context.Context, userCred mcclient.TokenCredential, query jsonutils.JSONObject, data jsonutils.JSONObject) (jsonutils.JSONObject, error) {
	if self.Status == VM_READY {
		// owner_cred = self.get_owner_user_cred() >.<
		netDesc, err := data.Get("net_desc")
		if err != nil {
			return nil, httperrors.NewBadRequestError(err.Error())
		}
		conf, err := parseNetworkInfo(userCred, netDesc)
		if err != nil {
			return nil, err
		}
		err = isValidNetworkInfo(userCred, conf)
		if err != nil {
			return nil, httperrors.NewBadRequestError(err.Error())
		}
		var inicCnt, enicCnt, ibw, ebw int
		if isExitNetworkInfo(conf) {
			enicCnt = 1
			ebw = conf.BwLimit
		} else {
			inicCnt = 1
			ibw = conf.BwLimit
		}
		pendingUsage := &SQuota{
			Port:  inicCnt,
			Eport: enicCnt,
			Bw:    ibw,
			Ebw:   ebw,
		}
		projectId := self.GetOwnerProjectId()
		err = QuotaManager.CheckSetPendingQuota(ctx, userCred, projectId, pendingUsage)
		if err != nil {
			return nil, httperrors.NewOutOfQuotaError(err.Error())
		}
		host := self.GetHost()
		err = self.attach2NetworkDesc(ctx, userCred, host, conf, pendingUsage)
		if err != nil {
			QuotaManager.CancelPendingUsage(ctx, userCred, projectId, nil, pendingUsage)
			return nil, httperrors.NewBadRequestError(err.Error())
		}
		host.ClearSchedDescCache()
		err = self.StartGuestDeployTask(ctx, userCred, nil, "deploy", "")
		return nil, err
	}
	return nil, httperrors.NewBadRequestError("Cannot attach network in status %s", self.Status)
}

func (self *SGuest) AllowPerformChangeBandwidth(ctx context.Context, userCred mcclient.TokenCredential, query jsonutils.JSONObject, data jsonutils.JSONObject) bool {
	return self.IsOwner(userCred) || db.IsAdminAllowPerform(userCred, self, "change-bandwidth")
}

func (self *SGuest) PerformChangeBandwidth(ctx context.Context, userCred mcclient.TokenCredential, query jsonutils.JSONObject, data jsonutils.JSONObject) (jsonutils.JSONObject, error) {
	if utils.IsInStringArray(self.Status, []string{VM_READY, VM_RUNNING}) {
		guestnics := self.GetNetworks()
		index, err := data.Int("index")
		if err != nil || index > int64(len(guestnics)) {
			logclient.AddActionLog(self, logclient.ACT_VM_CHANGE_BANDWIDTH, "Index Not fount or out of NIC index", userCred, false)
			return nil, httperrors.NewBadRequestError("Index Not fount or out of NIC index")
		}
		bandwidth, err := data.Int("bandwidth")
		if err != nil || bandwidth < 0 {
			logclient.AddActionLog(self, logclient.ACT_VM_CHANGE_BANDWIDTH, "Bandwidth must non-negative", userCred, false)
			return nil, httperrors.NewBadRequestError("Bandwidth must be non-negative")
		}
		guestnic := &guestnics[index]
		if guestnic.BwLimit != int(bandwidth) {
			GuestnetworkManager.TableSpec().Update(guestnic, func() error {
				guestnic.BwLimit = int(bandwidth)
				return nil
			})
			err := self.StartSyncTask(ctx, userCred, false, "")
			logclient.AddActionLog(self, logclient.ACT_VM_CHANGE_BANDWIDTH, err, userCred, err == nil)
			return nil, err
		}
		return nil, nil
	}
	msg := fmt.Sprintf("Cannot change bandwidth in status %s", self.Status)
	logclient.AddActionLog(self, logclient.ACT_VM_CHANGE_BANDWIDTH, msg, userCred, false)
	return nil, httperrors.NewBadRequestError(msg)
}

func (self *SGuest) AllowPerformChangeConfig(ctx context.Context, userCred mcclient.TokenCredential, query jsonutils.JSONObject, data jsonutils.JSONObject) bool {
	return self.IsOwner(userCred) || db.IsAdminAllowPerform(userCred, self, "change-config")
}

func (self *SGuest) PerformChangeConfig(ctx context.Context, userCred mcclient.TokenCredential, query jsonutils.JSONObject, data jsonutils.JSONObject) (jsonutils.JSONObject, error) {
	changeStatus, err := self.GetDriver().GetChangeConfigStatus()
	if err != nil {
		return nil, httperrors.NewInputParameterError(err.Error())
	}
	if !utils.IsInStringArray(self.Status, changeStatus) {
		return nil, httperrors.NewInvalidStatusError("Cannot change config in %s", self.Status)
	}
	if !self.GetDriver().AllowReconfigGuest() {
		return nil, httperrors.NewInvalidStatusError("Not allow to change config")
	}
	host := self.GetHost()
	if host == nil {
		return nil, httperrors.NewInvalidStatusError("No valid host")
	}

	var addCpu, addMem int
	confs := jsonutils.NewDict()
	skuId, _ := data.GetString("sku_id")
	if len(skuId) > 0 && self.SkuId != skuId {
		isku, err := ServerSkuManager.FetchById(skuId)
		if err != nil {
			return nil, httperrors.NewNotFoundError("sku_id %s not found", skuId)
		}

		sku := isku.(*SServerSku)
		addCpu = sku.CpuCoreCount - int(self.VcpuCount)
		addMem = sku.MemorySizeMB - self.VmemSize
		confs.Add(jsonutils.NewString(sku.ExternalId), "sku_id")
		confs.Add(jsonutils.NewInt(int64(sku.CpuCoreCount)), "vcpu_count")
		confs.Add(jsonutils.NewInt(int64(sku.MemorySizeMB)), "vmem_size")
	} else {
		vcpuCount, err := data.GetString("vcpu_count")
		if err == nil {
			nVcpu, err := strconv.ParseInt(vcpuCount, 10, 0)
			if err != nil {
				return nil, httperrors.NewBadRequestError("Params vcpu_count parse error")
			}
			err = confs.Add(jsonutils.NewInt(nVcpu), "vcpu_count")
			if err != nil {
				return nil, httperrors.NewBadRequestError("Params vcpu_count parse error")
			}
			addCpu = int(nVcpu - int64(self.VcpuCount))
		}
		vmemSize, err := data.GetString("vmem_size")
		if err == nil {
			if !regutils.MatchSize(vmemSize) {
				return nil, httperrors.NewBadRequestError("Memory size must be number[+unit], like 256M, 1G or 256")
			}
			nVmem, err := fileutils.GetSizeMb(vmemSize, 'M', 1024)
			if err != nil {
				httperrors.NewBadRequestError("Params vmem_size parse error")
			}
			err = confs.Add(jsonutils.NewInt(int64(nVmem)), "vmem_size")
			if err != nil {
				return nil, httperrors.NewBadRequestError("Params vmem_size parse error")
			}
			addMem = nVmem - self.VmemSize
		}
	}

	disks := self.GetDisks()
	var addDisk int
	var diskIdx = 1
	var newDiskIdx = 0
	var diskSizes = make(map[string]int, 0)
	var newDisks = jsonutils.NewDict()
	var resizeDisks = jsonutils.NewArray()
	for {
		diskNum := fmt.Sprintf("disk.%d", diskIdx)
		diskDesc, err := data.Get(diskNum)
		if err != nil {
			break
		}
		diskConf, err := parseDiskInfo(ctx, userCred, diskDesc)
		if err != nil {
			return nil, httperrors.NewBadRequestError("Parse disk info error: %s", err)
		}
		if len(diskConf.Backend) == 0 {
			diskConf.Backend = self.getDefaultStorageType()
		}
		if diskConf.Size > 0 {
			if diskIdx >= len(disks) {
				newDisks.Add(jsonutils.Marshal(diskConf), fmt.Sprintf("disk.%d", newDiskIdx))
				newDiskIdx += 1
				addDisk += diskConf.Size
				storage := host.GetLeastUsedStorage(diskConf.Backend)
				if storage == nil {
					return nil, httperrors.NewResourceNotReadyError("host not connect storage %s", diskConf.Backend)
				}
				_, ok := diskSizes[storage.Id]
				if !ok {
					diskSizes[storage.Id] = 0
				}
				diskSizes[storage.Id] = diskSizes[storage.Id] + diskConf.Size
			} else {
				disk := disks[diskIdx].GetDisk()
				oldSize := disk.DiskSize
				if diskConf.Size < oldSize {
					return nil, httperrors.NewInputParameterError("Cannot reduce disk size")
				} else if diskConf.Size > oldSize {
					arr := jsonutils.NewArray(jsonutils.NewString(disks[diskIdx].DiskId), jsonutils.NewInt(int64(diskConf.Size)))
					resizeDisks.Add(arr)
					addDisk += diskConf.Size - oldSize
					storage := disks[diskIdx].GetDisk().GetStorage()
					_, ok := diskSizes[storage.Id]
					if !ok {
						diskSizes[storage.Id] = 0
					}
					diskSizes[storage.Id] = diskSizes[storage.Id] + diskConf.Size - oldSize
				}
			}
		}
		diskIdx += 1
	}

	provider, e := self.GetHost().GetDriver()
	/*if e != nil {
	    log.Errorf("Get Provider Error: %s", e)
	    return nil, httperrors.NewInsufficientResourceError("Provider Not Found")
	}*/

	if e != nil || !provider.IsPublicCloud() {
		for storageId, needSize := range diskSizes {
			iStorage, err := StorageManager.FetchById(storageId)
			if err != nil {
				return nil, httperrors.NewBadRequestError("Fetch storage error: %s", err)
			}
			storage := iStorage.(*SStorage)
			if storage.GetFreeCapacity() < needSize {
				return nil, httperrors.NewInsufficientResourceError("Not enough free space")
			}
		}
	} else {
		log.Debugf("Skip storage free capacity validating for public cloud: %s", provider.GetName())
	}

	if newDisks.Length() > 0 {
		confs.Add(newDisks, "create")
	}
	if resizeDisks.Length() > 0 {
		confs.Add(resizeDisks, "resize")
	}
	if jsonutils.QueryBoolean(data, "auto_start", false) {
		confs.Add(jsonutils.NewBool(true), "auto_start")
	}

	log.Debugf("%s", confs.String())

	pendingUsage := &SQuota{}
	if addCpu > 0 {
		pendingUsage.Cpu = addCpu
	}
	if addMem > 0 {
		pendingUsage.Memory = addMem
	}
	if addDisk > 0 {
		pendingUsage.Storage = addDisk
	}
	if !pendingUsage.IsEmpty() {
		err := QuotaManager.CheckSetPendingQuota(ctx, userCred, userCred.GetProjectId(), pendingUsage)
		if err != nil {
			return nil, httperrors.NewBadRequestError("Check set pending quota error %s", err)
		}
	}
	if newDisks.Length() > 0 {
		err := self.CreateDisksOnHost(ctx, userCred, host, newDisks, pendingUsage)
		if err != nil {
			QuotaManager.CancelPendingUsage(ctx, userCred, self.ProjectId, nil, pendingUsage)
			return nil, httperrors.NewBadRequestError("Create disk on host error: %s", err)
		}
	}
	self.StartChangeConfigTask(ctx, userCred, confs, "", pendingUsage)
	return nil, nil
}

func (self *SGuest) StartChangeConfigTask(ctx context.Context, userCred mcclient.TokenCredential,
	data *jsonutils.JSONDict, parentTaskId string, pendingUsage quotas.IQuota) error {
	self.SetStatus(userCred, VM_CHANGE_FLAVOR, "")
	task, err := taskman.TaskManager.NewTask(ctx, "GuestChangeConfigTask", self, userCred, data, parentTaskId, "", pendingUsage)
	if err != nil {
		return err
	}
	task.ScheduleRun(nil)
	return nil
}

func (self *SGuest) DoPendingDelete(ctx context.Context, userCred mcclient.TokenCredential) {
	eip, _ := self.GetEip()
	if eip != nil {
		eip.DoPendingDelete(ctx, userCred)
	}
	for _, guestdisk := range self.GetDisks() {
		disk := guestdisk.GetDisk()
		storage := disk.GetStorage()
		if utils.IsInStringArray(storage.StorageType, STORAGE_LOCAL_TYPES) || utils.IsInStringArray(disk.DiskType, []string{DISK_TYPE_SYS, DISK_TYPE_SWAP}) || (utils.IsInStringArray(self.Hypervisor, PUBLIC_CLOUD_HYPERVISORS) && disk.AutoDelete) {
			disk.DoPendingDelete(ctx, userCred)
		} else {
			self.DetachDisk(ctx, disk, userCred)
		}
	}
	self.SVirtualResourceBase.DoPendingDelete(ctx, userCred)
}

func (model *SGuest) AllowPerformCancelDelete(ctx context.Context, userCred mcclient.TokenCredential, query jsonutils.JSONObject, data jsonutils.JSONObject) bool {
	return db.IsAdminAllowPerform(userCred, model, "cancel-delete")
}

func (self *SGuest) PerformCancelDelete(ctx context.Context, userCred mcclient.TokenCredential, query jsonutils.JSONObject, data jsonutils.JSONObject) (jsonutils.JSONObject, error) {
	if self.PendingDeleted {
		err := self.DoCancelPendingDelete(ctx, userCred)
		return nil, err
	}
	return nil, nil
}

func (self *SGuest) DoCancelPendingDelete(ctx context.Context, userCred mcclient.TokenCredential) error {
	for _, guestdisk := range self.GetDisks() {
		disk := guestdisk.GetDisk()
		disk.DoCancelPendingDelete(ctx, userCred)
	}
	return self.SVirtualResourceBase.DoCancelPendingDelete(ctx, userCred)
}

func (self *SGuest) StartUndeployGuestTask(ctx context.Context, userCred mcclient.TokenCredential, parentTaskId string, targetHostId string) error {
	data := jsonutils.NewDict()
	if len(targetHostId) > 0 {
		data.Add(jsonutils.NewString(targetHostId), "target_host_id")
	}
	task, err := taskman.TaskManager.NewTask(ctx, "GuestUndeployTask", self, userCred, data, parentTaskId, "", nil)
	if err != nil {
		return err
	}
	task.ScheduleRun(nil)
	return nil
}

<<<<<<< HEAD
=======
func (self *SGuest) AllowPerformReset(ctx context.Context,
	userCred mcclient.TokenCredential,
	query jsonutils.JSONObject,
	data jsonutils.JSONObject) bool {
	return self.IsOwner(userCred) || db.IsAdminAllowPerform(userCred, self, "reset")
}

func (self *SGuest) PerformReset(ctx context.Context, userCred mcclient.TokenCredential, query jsonutils.JSONObject,
	data jsonutils.JSONObject) (jsonutils.JSONObject, error) {
	isHard := jsonutils.QueryBoolean(data, "is_hard", false)
	if self.Status == VM_RUNNING || self.Status == VM_STOP_FAILED {
		self.GetDriver().StartGuestResetTask(self, ctx, userCred, isHard, "")
		return nil, nil
	}
	return nil, httperrors.NewInvalidStatusError("Cannot reset VM in status %s", self.Status)
}

func (self *SGuest) AllowPerformDiskSnapshot(ctx context.Context, userCred mcclient.TokenCredential, query jsonutils.JSONObject, data jsonutils.JSONObject) bool {
	return self.IsOwner(userCred) || db.IsAdminAllowPerform(userCred, self, "disk-snapshot")
}

func (self *SGuest) PerformDiskSnapshot(ctx context.Context, userCred mcclient.TokenCredential, query jsonutils.JSONObject, data jsonutils.JSONObject) (jsonutils.JSONObject, error) {
	if !utils.IsInStringArray(self.Status, []string{VM_RUNNING, VM_READY}) {
		return nil, httperrors.NewInvalidStatusError("Cannot do snapshot when VM in status %s", self.Status)
	}
	diskId, err := data.GetString("disk_id")
	if err != nil {
		return nil, httperrors.NewBadRequestError(err.Error())
	}
	name, err := data.GetString("name")
	if err != nil {
		return nil, httperrors.NewBadRequestError(err.Error())
	}
	err = ValidateSnapshotName(self.Hypervisor, name, userCred.GetProjectId())
	if err != nil {
		return nil, httperrors.NewBadRequestError(err.Error())
	}
	if self.GetGuestDisk(diskId) == nil {
		return nil, httperrors.NewNotFoundError("Guest disk %s not found", diskId)
	}
	if self.GetHypervisor() == HYPERVISOR_KVM {
		q := SnapshotManager.Query()
		cnt := q.Filter(sqlchemy.AND(sqlchemy.Equals(q.Field("disk_id"), diskId),
			sqlchemy.Equals(q.Field("created_by"), MANUAL),
			sqlchemy.Equals(q.Field("fake_deleted"), false))).Count()
		if cnt >= options.Options.DefaultMaxManualSnapshotCount {
			return nil, httperrors.NewBadRequestError("Disk %s snapshot full, cannot take any more", diskId)
		}
		pendingUsage := &SQuota{Snapshot: 1}
		err = QuotaManager.CheckSetPendingQuota(ctx, userCred, self.ProjectId, pendingUsage)
		if err != nil {
			return nil, httperrors.NewBadRequestError("Check set pending quota error %s", err)
		}
		snapshot, err := SnapshotManager.CreateSnapshot(ctx, userCred, MANUAL, diskId, self.Id, "", name)
		QuotaManager.CancelPendingUsage(ctx, userCred, self.ProjectId, nil, pendingUsage)
		if err != nil {
			return nil, err
		}
		err = self.StartDiskSnapshot(ctx, userCred, diskId, snapshot.Id)
		return nil, err
	} else {
		snapshot, err := SnapshotManager.CreateSnapshot(ctx, userCred, MANUAL, diskId, self.Id, "", name)
		if err != nil {
			return nil, err
		}
		err = self.StartDiskSnapshot(ctx, userCred, diskId, snapshot.Id)
		return nil, err
	}

}

>>>>>>> 36435eeb
func (self *SGuest) AllowPerformSyncstatus(ctx context.Context, userCred mcclient.TokenCredential, query jsonutils.JSONObject, data jsonutils.JSONObject) bool {
	return self.IsOwner(userCred) || db.IsAdminAllowPerform(userCred, self, "syncstatus")
}

func (self *SGuest) PerformSyncstatus(ctx context.Context, userCred mcclient.TokenCredential, query jsonutils.JSONObject, data jsonutils.JSONObject) (jsonutils.JSONObject, error) {
	self.SetStatus(userCred, VM_SYNCING_STATUS, "perform_syncstatus")
	err := self.StartSyncstatus(ctx, userCred, "")
	return nil, err
}

func (self *SGuest) StartSyncstatus(ctx context.Context, userCred mcclient.TokenCredential, parentTaskId string) error {
	return self.GetDriver().StartGuestSyncstatusTask(self, ctx, userCred, parentTaskId)
}

func (self *SGuest) isNotRunningStatus(status string) bool {
	if status == VM_READY || status == VM_SUSPEND {
		return true
	}
	return false
}

func (self *SGuest) PerformStatus(ctx context.Context, userCred mcclient.TokenCredential, query jsonutils.JSONObject, data jsonutils.JSONObject) (jsonutils.JSONObject, error) {
	preStatus := self.Status
	_, err := self.SVirtualResourceBase.PerformStatus(ctx, userCred, query, data)
	if err != nil {
		return nil, err
	}
	if preStatus != self.Status && !self.isNotRunningStatus(preStatus) && self.isNotRunningStatus(self.Status) {
		db.OpsLog.LogEvent(self, db.ACT_STOP, "", userCred)
		if self.Status == VM_READY && !self.DisableDelete.Bool() && self.ShutdownBehavior == SHUTDOWN_TERMINATE {
			err = self.StartAutoDeleteGuestTask(ctx, userCred, "")
			return nil, err
		}
	}
	return nil, nil
}

func (self *SGuest) StartAutoDeleteGuestTask(ctx context.Context, userCred mcclient.TokenCredential, parentTaskId string) error {
	db.OpsLog.LogEvent(self, db.ACT_DELETE, "auto-delete after stop", userCred)
	return self.StartDeleteGuestTask(ctx, userCred, parentTaskId, false, false)
}

<<<<<<< HEAD
func (self *SGuest) StartDeleteGuestTask(ctx context.Context, userCred mcclient.TokenCredential, parentTaskId string, isPurge bool, overridePendingDelete bool) error {
	params := jsonutils.NewDict()
	params.Add(jsonutils.NewString(self.Status), "guest_status")
	if isPurge {
		params.Add(jsonutils.JSONTrue, "purge")
	}
	if overridePendingDelete {
		params.Add(jsonutils.JSONTrue, "override_pending_delete")
	}
	self.SetStatus(userCred, VM_START_DELETE, "")
	return self.GetDriver().StartDeleteGuestTask(ctx, userCred, self, params, parentTaskId)
}

func (self *SGuest) AllowPerformSaveImage(ctx context.Context, userCred mcclient.TokenCredential, query jsonutils.JSONObject, data jsonutils.JSONObject) bool {
	return self.IsOwner(userCred)
=======
func (self *SGuest) AllowPerformStop(ctx context.Context,
	userCred mcclient.TokenCredential,
	query jsonutils.JSONObject,
	data jsonutils.JSONObject) bool {
	return self.IsOwner(userCred) || db.IsAdminAllowPerform(userCred, self, "stop")
>>>>>>> 36435eeb
}

func (self *SGuest) PerformSaveImage(ctx context.Context, userCred mcclient.TokenCredential, query jsonutils.JSONObject, data jsonutils.JSONObject) (jsonutils.JSONObject, error) {
	if !utils.IsInStringArray(self.Status, []string{VM_READY}) {
		return nil, httperrors.NewInputParameterError("Cannot save image in status %s", self.Status)
	} else if !data.Contains("name") {
		return nil, httperrors.NewInputParameterError("Image name is required")
	} else if disks := self.CategorizeDisks(); disks.Root == nil {
		return nil, httperrors.NewInputParameterError("No root image")
	} else {
		kwargs := data.(*jsonutils.JSONDict)
		restart := self.Status == VM_RUNNING
		properties := jsonutils.NewDict()
		if notes, err := data.GetString("notes"); err != nil && len(notes) > 0 {
			properties.Add(jsonutils.NewString(notes), "notes")
		}
		properties.Add(jsonutils.NewString(self.OsType), "os_type")
		kwargs.Add(properties, "properties")
		kwargs.Add(jsonutils.NewBool(restart), "restart")

		lockman.LockObject(ctx, disks.Root)
		defer lockman.ReleaseObject(ctx, disks.Root)

		if imageId, err := disks.Root.PrepareSaveImage(ctx, userCred, kwargs); err != nil {
			return nil, err
		} else {
			kwargs.Add(jsonutils.NewString(imageId), "image_id")
		}
		return nil, self.StartGuestSaveImage(ctx, userCred, kwargs, "")
	}
}

<<<<<<< HEAD
func (self *SGuest) StartGuestSaveImage(ctx context.Context, userCred mcclient.TokenCredential, data *jsonutils.JSONDict, parentTaskId string) error {
	return self.GetDriver().StartGuestSaveImage(ctx, userCred, self, data, parentTaskId)
}

func (self *SGuest) AllowPerformSync(ctx context.Context, userCred mcclient.TokenCredential, query jsonutils.JSONObject, data jsonutils.JSONObject) bool {
	return self.IsOwner(userCred)
=======
func (self *SGuest) AllowPerformRestart(ctx context.Context,
	userCred mcclient.TokenCredential,
	query jsonutils.JSONObject,
	data jsonutils.JSONObject) bool {
	return self.IsOwner(userCred) || db.IsAdminAllowPerform(userCred, self, "restart")
>>>>>>> 36435eeb
}

func (self *SGuest) PerformSync(ctx context.Context, userCred mcclient.TokenCredential, query jsonutils.JSONObject, data jsonutils.JSONObject) (jsonutils.JSONObject, error) {
	if err := self.StartSyncTask(ctx, userCred, false, ""); err != nil {
		return nil, err
	}
	return nil, nil
}

<<<<<<< HEAD
func (self *SGuest) GetQemuVersion(userCred mcclient.TokenCredential) string {
	return self.GetMetadata("__qemu_version", userCred)
}

// if qemuVer >= compareVer return true
func (self *SGuest) CheckQemuVersion(qemuVer, compareVer string) bool {
	if len(qemuVer) == 0 {
		return false
	}

	compareVersion := strings.Split(compareVer, ".")
	guestVersion := strings.Split(qemuVer, ".")
	var i = 0
	for ; i < len(guestVersion); i++ {
		if i >= len(compareVersion) {
			return true
		}
		v, _ := strconv.ParseInt(guestVersion[i], 10, 0)
		compareV, _ := strconv.ParseInt(compareVersion[i], 10, 0)
		if v < compareV {
			return false
		} else if v > compareV {
			return true
		}
	}
	if i < len(compareVersion)-1 {
		return false
	}
	return true
}

func (self *SGuest) AllowPerformMigrate(ctx context.Context, userCred mcclient.TokenCredential, query jsonutils.JSONObject, data jsonutils.JSONObject) bool {
	return self.IsOwner(userCred)
=======
func (self *SGuest) AllowPerformSendkeys(ctx context.Context, userCred mcclient.TokenCredential, query jsonutils.JSONObject, data jsonutils.JSONObject) bool {
	return self.IsOwner(userCred) || db.IsAdminAllowPerform(userCred, self, "sendkeys")
>>>>>>> 36435eeb
}

func (self *SGuest) PerformMigrate(ctx context.Context, userCred mcclient.TokenCredential, query jsonutils.JSONObject, data jsonutils.JSONObject) (jsonutils.JSONObject, error) {
	if self.GetHypervisor() != HYPERVISOR_KVM {
		return nil, httperrors.NewNotAcceptableError("Not allow for hypervisor %s", self.GetHypervisor())
	}
	isRescueMode := jsonutils.QueryBoolean(data, "rescue_mode", false)
	if !isRescueMode && self.Status != VM_READY {
		return nil, httperrors.NewServerStatusError("Cannot normal migrate guest in status %s, try rescue mode or server-live-migrate?", self.Status)
	}
	if isRescueMode {
		guestDisks := self.GetDisks()
		for _, guestDisk := range guestDisks {
			if utils.IsInStringArray(
				guestDisk.GetDisk().GetStorage().StorageType, STORAGE_LOCAL_TYPES) {
				return nil, httperrors.NewBadRequestError("Rescue mode requires all disk store in shared storages")
			}
		}
	}
	devices := self.GetIsolatedDevices()
	if devices != nil && len(devices) > 0 {
		return nil, httperrors.NewBadRequestError("Cannot migrate with isolated devices")
	}
	var preferHostId string
	preferHost, _ := data.GetString("prefer_host")
	if len(preferHost) > 0 {
		if !userCred.IsSystemAdmin() {
			return nil, httperrors.NewBadRequestError("Only system admin can assign host")
		}
		iHost, _ := HostManager.FetchByIdOrName(userCred, preferHost)
		if iHost == nil {
			return nil, httperrors.NewBadRequestError("Host %s not found", preferHost)
		}
		host := iHost.(*SHost)
		preferHostId = host.Id
	}
	err := self.StartMigrateTask(ctx, userCred, isRescueMode, self.Status, preferHostId, "")
	return nil, err
}

func (self *SGuest) StartMigrateTask(ctx context.Context, userCred mcclient.TokenCredential, isRescueMode bool, guestStatus, preferHostId, parentTaskId string) error {
	data := jsonutils.NewDict()
	if isRescueMode {
		data.Set("is_rescue_mode", jsonutils.JSONTrue)
	}
	if len(preferHostId) > 0 {
		data.Set("prefer_host_id", jsonutils.NewString(preferHostId))
	}
	data.Set("guest_status", jsonutils.NewString(guestStatus))
	if task, err := taskman.TaskManager.NewTask(ctx, "GuestMigrateTask", self, userCred, data, parentTaskId, "", nil); err != nil {
		log.Errorf(err.Error())
		return err
	} else {
		task.ScheduleRun(nil)
	}
	return nil
}

func (self *SGuest) AllowPerformLiveMigrate(ctx context.Context, userCred mcclient.TokenCredential, query jsonutils.JSONObject, data jsonutils.JSONObject) bool {
	return self.IsOwner(userCred)
}

func (self *SGuest) PerformLiveMigrate(ctx context.Context, userCred mcclient.TokenCredential, query jsonutils.JSONObject, data jsonutils.JSONObject) (jsonutils.JSONObject, error) {
	if self.GetHypervisor() != HYPERVISOR_KVM {
		return nil, httperrors.NewNotAcceptableError("Not allow for hypervisor %s", self.GetHypervisor())
	}
	imageId := self.GetDisks()[0].GetDisk().TemplateId
	image, err := CachedimageManager.GetImageById(ctx, userCred, imageId, false)
	if err != nil {
		return nil, err
	}
	if image.DiskFormat != "qcow2" {
		return nil, httperrors.NewBadRequestError("Live migrate only support image fromat qocw2")
	}
	if utils.IsInStringArray(self.Status, []string{VM_RUNNING, VM_SUSPEND}) {
		cdrom := self.getCdrom()
		if cdrom != nil && len(cdrom.ImageId) > 0 {
			return nil, httperrors.NewBadRequestError("Cannot migrate with cdrom")
		}
		devices := self.GetIsolatedDevices()
		if devices != nil && len(devices) > 0 {
			return nil, httperrors.NewBadRequestError("Cannot migrate with isolated devices")
		}
		if !self.CheckQemuVersion(self.GetQemuVersion(userCred), "1.1.2") {
			return nil, httperrors.NewBadRequestError("Cannot do live migrate, too low qemu version")
		}
		var preferHostId string
		preferHost, _ := data.GetString("prefer_host")
		if len(preferHost) > 0 {
			if !userCred.IsSystemAdmin() {
				return nil, httperrors.NewBadRequestError("Only system admin can assign host")
			}
			iHost, _ := HostManager.FetchByIdOrName(userCred, preferHost)
			if iHost == nil {
				return nil, httperrors.NewBadRequestError("Host %s not found", preferHost)
			}
			host := iHost.(*SHost)
			preferHostId = host.Id
		}
		err := self.StartGuestLiveMigrateTask(ctx, userCred, self.Status, preferHostId, "")
		return nil, err
	}
	return nil, httperrors.NewBadRequestError("Cannot live migrate in status %s", self.Status)
}

func (self *SGuest) StartGuestLiveMigrateTask(ctx context.Context, userCred mcclient.TokenCredential, guestStatus, preferHostId, parentTaskId string) error {
	self.SetStatus(userCred, VM_START_MIGRATE, "")
	data := jsonutils.NewDict()
	if len(preferHostId) > 0 {
		data.Set("prefer_host_id", jsonutils.NewString(preferHostId))
	}
	data.Set("guest_status", jsonutils.NewString(guestStatus))
	if task, err := taskman.TaskManager.NewTask(ctx, "GuestLiveMigrateTask", self, userCred, data, parentTaskId, "", nil); err != nil {
		log.Errorf(err.Error())
		return err
	} else {
		task.ScheduleRun(nil)
	}
	return nil
}

func (self *SGuest) AllowPerformDeploy(ctx context.Context, userCred mcclient.TokenCredential, query jsonutils.JSONObject, data jsonutils.JSONObject) bool {
	return self.IsOwner(userCred)
}

func (self *SGuest) PerformDeploy(ctx context.Context, userCred mcclient.TokenCredential, query jsonutils.JSONObject, data jsonutils.JSONObject) (jsonutils.JSONObject, error) {
	kwargs, ok := data.(*jsonutils.JSONDict)
	if !ok {
		return nil, fmt.Errorf("Parse query body error")
	}

	// 变更密码/密钥时需要Restart才能生效。更新普通字段不需要Restart
	doRestart := false
	if kwargs.Contains("__delete_keypair__") || kwargs.Contains("keypair") {
		doRestart = true
		var kpId string

		if kwargs.Contains("keypair") {
			keypair, _ := kwargs.GetString("keypair")
			iKp, err := KeypairManager.FetchByIdOrName(userCred, keypair)
			if err != nil {
				return nil, err
			}
			if iKp == nil {
				return nil, fmt.Errorf("Fetch keypair error")
			}
			kp := iKp.(*SKeypair)
			kpId = kp.Id
		}

		if self.KeypairId != kpId {
			okey := self.getKeypair()
			if okey != nil {
				kwargs.Set("delete_public_key", jsonutils.NewString(okey.PublicKey))
			}

			_, err := self.GetModelManager().TableSpec().Update(self, func() error {
				self.KeypairId = kpId
				return nil
			})

			if err != nil {
				log.Errorf("update keypair fail: %s", err)
				return nil, httperrors.NewInternalServerError(err.Error())
			}

			kwargs.Set("reset_password", jsonutils.JSONTrue)
		}
	}

	deployStatus, err := self.GetDriver().GetDeployStatus()
	if err != nil {
		return nil, httperrors.NewInputParameterError(err.Error())
	}

	if utils.IsInStringArray(self.Status, deployStatus) {
		if doRestart && self.Status == VM_RUNNING {
			kwargs.Set("restart", jsonutils.JSONTrue)
		}
		err := self.StartGuestDeployTask(ctx, userCred, kwargs, "deploy", "")
		if err != nil {
			return nil, err
		}
		return nil, nil
	}

	return nil, httperrors.NewServerStatusError("Cannot deploy in status %s", self.Status)
}

func (self *SGuest) StartGuestDeployTask(ctx context.Context, userCred mcclient.TokenCredential, kwargs *jsonutils.JSONDict, action string, parentTaskId string) error {
	self.SetStatus(userCred, VM_START_DEPLOY, "")
	if kwargs == nil {
		kwargs = jsonutils.NewDict()
	}
	kwargs.Add(jsonutils.NewString(action), "deploy_action")
	task, err := taskman.TaskManager.NewTask(ctx, "GuestDeployTask", self, userCred, kwargs, parentTaskId, "", nil)
	if err != nil {
		return err
	}
	task.ScheduleRun(nil)
	return nil
}

<<<<<<< HEAD
func (self *SGuest) AllowPerformAttachdisk(ctx context.Context, userCred mcclient.TokenCredential, query jsonutils.JSONObject, data jsonutils.JSONObject) bool {
	return self.IsOwner(userCred)
=======
func (self *SGuest) AllowPerformAssociateEip(ctx context.Context, userCred mcclient.TokenCredential, query jsonutils.JSONObject, data jsonutils.JSONObject) bool {
	return self.IsOwner(userCred) || db.IsAdminAllowPerform(userCred, self, "associate-eip")
>>>>>>> 36435eeb
}

func (self *SGuest) ValidateAttachDisk(ctx context.Context, disk *SDisk) error {
	storage := disk.GetStorage()
	if provider := storage.GetCloudprovider(); provider != nil {
		host := self.GetHost()
		if provider.Id != host.ManagerId {
			return httperrors.NewInputParameterError("Disk %s and guest not belong to the same account", disk.Name)
		}
		if storage.ZoneId != host.ZoneId {
			return httperrors.NewInputParameterError("Disk %s and guest not belong to the same zone", disk.Name)
		}
	}

	if disk.isAttached() {
		return httperrors.NewInputParameterError("Disk %s has been attached", disk.Name)
	}
	if len(disk.GetPathAtHost(self.GetHost())) == 0 {
		return httperrors.NewInputParameterError("Disk %s not belong the guest's host", disk.Name)
	}
	if disk.Status != DISK_READY {
		return httperrors.NewInputParameterError("Disk in %s not able to attach", disk.Status)
	}
	guestStatus, err := self.GetDriver().GetAttachDiskStatus()
	if err != nil {
		return err
	}
	if !utils.IsInStringArray(self.Status, guestStatus) {
		return httperrors.NewInputParameterError("Guest %s not support attach disk in status %s", self.Name, self.Status)
	}
	return nil
}

func (self *SGuest) PerformAttachdisk(ctx context.Context, userCred mcclient.TokenCredential, query jsonutils.JSONObject, data jsonutils.JSONObject) (jsonutils.JSONObject, error) {
	diskId, err := data.GetString("disk_id")
	if err != nil {
		return nil, err
	}
	disk, err := DiskManager.FetchByIdOrName(userCred, diskId)
	if err != nil {
		return nil, err
	}
	if disk == nil {
		return nil, httperrors.NewResourceNotFoundError("Disk %s not found", diskId)
	}
	if err := self.ValidateAttachDisk(ctx, disk.(*SDisk)); err != nil {
		return nil, err
	}

	taskData := data.(*jsonutils.JSONDict)
	taskData.Set("disk_id", jsonutils.NewString(disk.GetId()))

	if err := self.GetDriver().StartGuestAttachDiskTask(ctx, userCred, self, taskData, ""); err != nil {
		return nil, err
	}
	return nil, nil
}

func (self *SGuest) StartSyncTask(ctx context.Context, userCred mcclient.TokenCredential, fw_only bool, parentTaskId string) error {
	if !utils.IsInStringArray(self.Status, []string{VM_READY, VM_RUNNING}) {
		return httperrors.NewResourceBusyError("Cannot sync in status %s", self.Status)
	}
	data := jsonutils.NewDict()
	if fw_only {
		data.Add(jsonutils.JSONTrue, "fw_only")
	} else if err := self.SetStatus(userCred, VM_SYNC_CONFIG, ""); err != nil {
		log.Errorf(err.Error())
		return err
	}
	if task, err := taskman.TaskManager.NewTask(ctx, "GuestSyncConfTask", self, userCred, data, parentTaskId, "", nil); err != nil {
		log.Errorf(err.Error())
		return err
	} else {
		task.ScheduleRun(nil)
	}
	return nil
}

<<<<<<< HEAD
func (self *SGuest) AllowPerformSuspend(ctx context.Context, userCred mcclient.TokenCredential, query jsonutils.JSONObject, data jsonutils.JSONObject) bool {
	return self.IsOwner(userCred)
=======
func (self *SGuest) AllowPerformDissociateEip(ctx context.Context, userCred mcclient.TokenCredential, query jsonutils.JSONObject, data jsonutils.JSONObject) bool {
	return self.IsOwner(userCred) || db.IsAdminAllowPerform(userCred, self, "dissociate-eip")
>>>>>>> 36435eeb
}

func (self *SGuest) PerformSuspend(ctx context.Context, userCred mcclient.TokenCredential, query jsonutils.JSONObject, data jsonutils.JSONObject) (jsonutils.JSONObject, error) {
	if self.Status == VM_RUNNING {
		err := self.StartSuspendTask(ctx, userCred, "")
		return nil, err
	}
	return nil, httperrors.NewInvalidStatusError("Cannot suspend VM in status %s", self.Status)
}

func (self *SGuest) StartSuspendTask(ctx context.Context, userCred mcclient.TokenCredential, parentTaskId string) error {
	err := self.SetStatus(userCred, VM_SUSPEND, "do suspend")
	if err != nil {
		return err
	}
	return self.GetDriver().StartSuspendTask(ctx, userCred, self, nil, parentTaskId)
}

<<<<<<< HEAD
func (self *SGuest) AllowPerformStart(ctx context.Context,
	userCred mcclient.TokenCredential,
	query jsonutils.JSONObject,
	data jsonutils.JSONObject) bool {
	return self.IsOwner(userCred)
=======
func (self *SGuest) AllowPerformCreateEip(ctx context.Context, userCred mcclient.TokenCredential, query jsonutils.JSONObject, data jsonutils.JSONObject) bool {
	return self.IsOwner(userCred) || db.IsAdminAllowPerform(userCred, self, "create-eip")
>>>>>>> 36435eeb
}

func (self *SGuest) PerformStart(ctx context.Context, userCred mcclient.TokenCredential, query jsonutils.JSONObject,
	data jsonutils.JSONObject) (jsonutils.JSONObject, error) {
	if utils.IsInStringArray(self.Status, []string{VM_READY, VM_START_FAILED, VM_SAVE_DISK_FAILED, VM_SUSPEND}) {
		if self.isAllDisksReady() {
			var kwargs *jsonutils.JSONDict
			if data != nil {
				kwargs = data.(*jsonutils.JSONDict)
			}
			err := self.GetDriver().PerformStart(ctx, userCred, self, kwargs)
			return nil, err
		} else {
			return nil, httperrors.NewInvalidStatusError("Some disk not ready")
		}
	} else {
		return nil, httperrors.NewInvalidStatusError("Cannot do start server in status %s", self.Status)
	}
}

func (self *SGuest) SwitchToBackup() error {
	_, err := self.GetModelManager().TableSpec().Update(self, func() error {
		self.HostId, self.BackupHostId = self.BackupHostId, self.HostId
		return nil
	})
	return err
}

func (self *SGuest) AllowPerformSwitchToBackup(ctx context.Context, userCred mcclient.TokenCredential, query jsonutils.JSONObject, data jsonutils.JSONObject) bool {
	return self.IsAdmin(userCred)
}

func (self *SGuest) PerformSwitchToBackup(ctx context.Context, userCred mcclient.TokenCredential, query jsonutils.JSONObject, data jsonutils.JSONObject) (jsonutils.JSONObject, error) {
	if self.Status == VM_BLOCK_STREAM {
		return nil, httperrors.NewBadRequestError("Cannot swith to backup when guest in status %s", self.Status)
	}
	if len(self.BackupHostId) == 0 {
		return nil, httperrors.NewBadRequestError("Guest no backup host")
	}
	if task, err := taskman.TaskManager.NewTask(ctx, "GuestSwitchToBackupTask", self, userCred, nil, "", "", nil); err != nil {
		log.Errorf(err.Error())
		return nil, err
	} else {
		task.ScheduleRun(nil)
	}
	return nil, nil
}

func (manager *SGuestManager) AllowPerformDirtyServerStart(ctx context.Context, userCred mcclient.TokenCredential, query jsonutils.JSONObject, data jsonutils.JSONObject) bool {
	return userCred.IsSystemAdmin() || userCred.IsAdmin()
}

func (manager *SGuestManager) PerformDirtyServerStart(ctx context.Context, userCred mcclient.TokenCredential, query jsonutils.JSONObject, data jsonutils.JSONObject) (jsonutils.JSONObject, error) {
	guestId, err := data.GetString("guest_id")
	if err != nil {
		return nil, httperrors.NewBadRequestError("Missing guest_id")
	}
	guest := manager.FetchGuestById(guestId)
	if guest == nil {
		return nil, httperrors.NewNotFoundError("Guest %s not found", guestId)
	}
	hostId, _ := data.GetString("host_id")
	if len(hostId) == 0 {
		return nil, httperrors.NewBadGatewayError("Missing host_id or host id is nil?")
	}

	if guest.HostId == hostId {
		// master guest
		err := guest.StartGueststartTask(ctx, userCred, nil, "")
		return nil, err
	} else if guest.BackupHostId == hostId {
		// slave guest
		err := guest.GuestStartAndSyncToBackup(ctx, userCred, nil, "")
		return nil, err
	} else if guest.BackupHostId != hostId {
		// abandon guest
		err := guest.StartUndeployGuestTask(ctx, userCred, "", hostId)
		return nil, err
	}
	return nil, nil
}

func (guest *SGuest) GuestStartAndSyncToBackup(ctx context.Context, userCred mcclient.TokenCredential,
	data *jsonutils.JSONDict, parentTaskId string) error {
	task, err := taskman.TaskManager.NewTask(ctx, "GuestStartAndSyncToBackupTask", guest, userCred, data, parentTaskId, "", nil)
	if err != nil {
		log.Errorf(err.Error())
		return err
	} else {
		task.ScheduleRun(nil)
	}
	return nil
}

<<<<<<< HEAD
func (self *SGuest) AllowPerformCreateBackup(ctx context.Context, userCred mcclient.TokenCredential, query jsonutils.JSONObject, data jsonutils.JSONObject) bool {
	return self.IsAdmin(userCred)
=======
func (self *SGuest) AllowPerformUserData(ctx context.Context, userCred mcclient.TokenCredential, query jsonutils.JSONObject, data jsonutils.JSONObject) bool {
	return self.IsOwner(userCred) || db.IsAdminAllowPerform(userCred, self, "userdata")
>>>>>>> 36435eeb
}

func (self *SGuest) PerformCreateBackup(ctx context.Context, userCred mcclient.TokenCredential, query jsonutils.JSONObject, data jsonutils.JSONObject) (jsonutils.JSONObject, error) {
	if len(self.BackupHostId) > 0 {
		return nil, httperrors.NewBadRequestError("Already have create backup server")
	}
	if self.getDefaultStorageType() != STORAGE_LOCAL {
		return nil, httperrors.NewBadRequestError("Cannot create backup with shared storage")
	}
	if self.Hypervisor != HYPERVISOR_KVM {
		return nil, httperrors.NewBadRequestError("Backup only support hypervisor kvm")
	}
	if len(self.GetIsolatedDevices()) > 0 {
		return nil, httperrors.NewBadRequestError("Cannot create backup with isolated degices")
	}
	if self.GuestDisksHasSnapshot() {
		return nil, httperrors.NewBadRequestError("Cannot create backup with snapshot")
	}

	req := self.getGuestBackupResourceRequirements(ctx, userCred)
	err := QuotaManager.CheckSetPendingQuota(ctx, userCred, self.GetOwnerProjectId(), &req)
	if err != nil {
		return nil, err
	}

	params := data.(*jsonutils.JSONDict)
	params.Set("guest_status", jsonutils.NewString(self.Status))
	task, err := taskman.TaskManager.NewTask(ctx, "GuestCreateBackupTask", self, userCred, params, "", "", &req)
	if err != nil {
		QuotaManager.CancelPendingUsage(ctx, userCred, self.ProjectId, nil, &req)
		log.Errorf(err.Error())
		return nil, err
	} else {
		task.ScheduleRun(nil)
	}
	return nil, nil
}

<<<<<<< HEAD
func (self *SGuest) CreateBackupDisks(ctx context.Context, userCred mcclient.TokenCredential, parentTaskId string) error {
	if task, err := taskman.TaskManager.NewTask(ctx, "GuestCreateBackupDisksTask", self, userCred, nil, parentTaskId, "", nil); err != nil {
		log.Errorf(err.Error())
		return err
	} else {
		task.ScheduleRun(nil)
	}
	return nil
}

func (self *SGuest) StartCreateBackup(ctx context.Context, userCred mcclient.TokenCredential, parentTaskId string, kwargs *jsonutils.JSONDict) error {
	if kwargs == nil {
		kwargs = jsonutils.NewDict()
	}
	kwargs.Add(jsonutils.NewString("create"), "deploy_action")
	if task, err := taskman.TaskManager.NewTask(ctx, "GuestDeployBackupTask", self, userCred, kwargs, parentTaskId, "", nil); err != nil {
		log.Errorf(err.Error())
		return err
	} else {
		task.ScheduleRun(nil)
	}
	return nil
=======
func (self *SGuest) AllowPerformSetExtraOption(ctx context.Context, userCred mcclient.TokenCredential, query jsonutils.JSONObject, data jsonutils.JSONObject) bool {
	return db.IsAdminAllowPerform(userCred, self, "set-extra-option")
}

func (self *SGuest) PerformSetExtraOption(ctx context.Context, userCred mcclient.TokenCredential, query jsonutils.JSONObject, data jsonutils.JSONObject) (jsonutils.JSONObject, error) {
	key, err := data.GetString("key")
	if err != nil {
		return nil, httperrors.NewBadRequestError("Option key required")
	}
	value, _ := data.GetString("value")
	extraOptions := self.GetExtraOptions(userCred)
	extraOptions.Set(key, jsonutils.NewString(value))
	return nil, self.SetExtraOptions(ctx, userCred, extraOptions)
}

func (self *SGuest) GetExtraOptions(userCred mcclient.TokenCredential) *jsonutils.JSONDict {
	options := self.GetMetadataJson("extra_options", userCred)
	o, ok := options.(*jsonutils.JSONDict)
	if ok {
		return o
	}
	return jsonutils.NewDict()
}

func (self *SGuest) SetExtraOptions(ctx context.Context, userCred mcclient.TokenCredential, extraOptions *jsonutils.JSONDict) error {
	return self.SetMetadata(ctx, "extra_options", extraOptions, userCred)
}

func (self *SGuest) AllowPerformDelExtraOption(ctx context.Context, userCred mcclient.TokenCredential, query jsonutils.JSONObject, data jsonutils.JSONObject) bool {
	return db.IsAdminAllowPerform(userCred, self, "del-extra-option")
}

func (self *SGuest) PerformDelExtraOption(ctx context.Context, userCred mcclient.TokenCredential, query jsonutils.JSONObject, data jsonutils.JSONObject) (jsonutils.JSONObject, error) {
	key, err := data.GetString("key")
	if err != nil {
		return nil, httperrors.NewBadRequestError("Option key required")
	}
	extraOptions := self.GetExtraOptions(userCred)
	extraOptions.Remove(key)
	return nil, self.SetExtraOptions(ctx, userCred, extraOptions)
>>>>>>> 36435eeb
}<|MERGE_RESOLUTION|>--- conflicted
+++ resolved
@@ -50,16 +50,11 @@
 	}
 }
 
-<<<<<<< HEAD
 func (self *SGuest) AllowPerformMonitor(ctx context.Context,
 	userCred mcclient.TokenCredential,
 	query jsonutils.JSONObject,
 	data jsonutils.JSONObject) bool {
-	return self.IsOwner(userCred)
-=======
-func (self *SGuest) AllowGetDetailsMonitor(ctx context.Context, userCred mcclient.TokenCredential, query jsonutils.JSONObject) bool {
-	return self.IsOwner(userCred) || db.IsAdminAllowGetSpec(userCred, self, "monitor")
->>>>>>> 36435eeb
+	return self.IsOwner(userCred) || db.IsAdminAllowPerform(userCred, self, "monitor")
 }
 
 func (self *SGuest) PerformMonitor(ctx context.Context, userCred mcclient.TokenCredential, query jsonutils.JSONObject,
@@ -87,160 +82,112 @@
 	return desc, nil
 }
 
-<<<<<<< HEAD
-func (self *SGuest) StartInsertIsoTask(ctx context.Context, imageId string, hostId string, userCred mcclient.TokenCredential, parentTaskId string) error {
-	self.insertIso(imageId)
-=======
 func (self *SGuest) AllowPerformSaveImage(ctx context.Context, userCred mcclient.TokenCredential, query jsonutils.JSONObject, data jsonutils.JSONObject) bool {
 	return self.IsOwner(userCred) || db.IsAdminAllowPerform(userCred, self, "save-image")
 }
->>>>>>> 36435eeb
-
-	data := jsonutils.NewDict()
-	data.Add(jsonutils.NewString(imageId), "image_id")
-	data.Add(jsonutils.NewString(hostId), "host_id")
-
-	task, err := taskman.TaskManager.NewTask(ctx, "GuestInsertIsoTask", self, userCred, data, parentTaskId, "", nil)
-	if err != nil {
-		return err
-	}
-	task.ScheduleRun(nil)
-	return nil
-}
-
-func (self *SGuest) StartGueststartTask(ctx context.Context, userCred mcclient.TokenCredential, data *jsonutils.JSONDict, parentTaskId string) error {
-	self.SetStatus(userCred, VM_START_START, "")
-	task, err := taskman.TaskManager.NewTask(ctx, "GuestStartTask", self, userCred, data, parentTaskId, "", nil)
-	if err != nil {
-		return err
-	}
-	task.ScheduleRun(nil)
-	return nil
-}
-
-func (self *SGuest) StartGuestCreateTask(ctx context.Context, userCred mcclient.TokenCredential, params *jsonutils.JSONDict, pendingUsage quotas.IQuota, parentTaskId string) error {
-	return self.GetDriver().StartGuestCreateTask(self, ctx, userCred, params, pendingUsage, parentTaskId)
-}
-
-<<<<<<< HEAD
-func (self *SGuest) AllowPerformReset(ctx context.Context,
-	userCred mcclient.TokenCredential,
-	query jsonutils.JSONObject,
-	data jsonutils.JSONObject) bool {
-	return self.IsOwner(userCred)
-=======
+
+func (self *SGuest) PerformSaveImage(ctx context.Context, userCred mcclient.TokenCredential, query jsonutils.JSONObject, data jsonutils.JSONObject) (jsonutils.JSONObject, error) {
+	if !utils.IsInStringArray(self.Status, []string{VM_READY}) {
+		return nil, httperrors.NewInputParameterError("Cannot save image in status %s", self.Status)
+	} else if !data.Contains("name") {
+		return nil, httperrors.NewInputParameterError("Image name is required")
+	} else if disks := self.CategorizeDisks(); disks.Root == nil {
+		return nil, httperrors.NewInputParameterError("No root image")
+	} else {
+		kwargs := data.(*jsonutils.JSONDict)
+		restart := self.Status == VM_RUNNING
+		properties := jsonutils.NewDict()
+		if notes, err := data.GetString("notes"); err != nil && len(notes) > 0 {
+			properties.Add(jsonutils.NewString(notes), "notes")
+		}
+		properties.Add(jsonutils.NewString(self.OsType), "os_type")
+		kwargs.Add(properties, "properties")
+		kwargs.Add(jsonutils.NewBool(restart), "restart")
+
+		lockman.LockObject(ctx, disks.Root)
+		defer lockman.ReleaseObject(ctx, disks.Root)
+
+		if imageId, err := disks.Root.PrepareSaveImage(ctx, userCred, kwargs); err != nil {
+			return nil, err
+		} else {
+			kwargs.Add(jsonutils.NewString(imageId), "image_id")
+		}
+		return nil, self.StartGuestSaveImage(ctx, userCred, kwargs, "")
+	}
+}
+
+func (self *SGuest) StartGuestSaveImage(ctx context.Context, userCred mcclient.TokenCredential, data *jsonutils.JSONDict, parentTaskId string) error {
+	return self.GetDriver().StartGuestSaveImage(ctx, userCred, self, data, parentTaskId)
+}
+
 func (self *SGuest) AllowPerformSync(ctx context.Context, userCred mcclient.TokenCredential, query jsonutils.JSONObject, data jsonutils.JSONObject) bool {
 	return self.IsOwner(userCred) || db.IsAdminAllowPerform(userCred, self, "sync")
->>>>>>> 36435eeb
-}
-
-func (self *SGuest) PerformReset(ctx context.Context, userCred mcclient.TokenCredential, query jsonutils.JSONObject,
-	data jsonutils.JSONObject) (jsonutils.JSONObject, error) {
-	isHard := jsonutils.QueryBoolean(data, "is_hard", false)
-	if self.Status == VM_RUNNING || self.Status == VM_STOP_FAILED {
-		self.GetDriver().StartGuestResetTask(self, ctx, userCred, isHard, "")
-		return nil, nil
-	}
-	return nil, httperrors.NewInvalidStatusError("Cannot reset VM in status %s", self.Status)
-}
-
-func (self *SGuest) AllowPerformDiskSnapshot(ctx context.Context, userCred mcclient.TokenCredential, query jsonutils.JSONObject, data jsonutils.JSONObject) bool {
-	return self.IsOwner(userCred)
-}
-
-func (self *SGuest) PerformDiskSnapshot(ctx context.Context, userCred mcclient.TokenCredential, query jsonutils.JSONObject, data jsonutils.JSONObject) (jsonutils.JSONObject, error) {
-	if !utils.IsInStringArray(self.Status, []string{VM_RUNNING, VM_READY}) {
-		return nil, httperrors.NewInvalidStatusError("Cannot do snapshot when VM in status %s", self.Status)
-	}
-	diskId, err := data.GetString("disk_id")
-	if err != nil {
-		return nil, httperrors.NewBadRequestError(err.Error())
-	}
-	name, err := data.GetString("name")
-	if err != nil {
-		return nil, httperrors.NewBadRequestError(err.Error())
-	}
-	err = ValidateSnapshotName(self.Hypervisor, name, userCred.GetProjectId())
-	if err != nil {
-		return nil, httperrors.NewBadRequestError(err.Error())
-	}
-	if self.GetGuestDisk(diskId) == nil {
-		return nil, httperrors.NewNotFoundError("Guest disk %s not found", diskId)
-	}
-	if self.GetHypervisor() == HYPERVISOR_KVM {
-		q := SnapshotManager.Query()
-		cnt := q.Filter(sqlchemy.AND(sqlchemy.Equals(q.Field("disk_id"), diskId),
-			sqlchemy.Equals(q.Field("created_by"), MANUAL),
-			sqlchemy.Equals(q.Field("fake_deleted"), false))).Count()
-		if cnt >= options.Options.DefaultMaxManualSnapshotCount {
-			return nil, httperrors.NewBadRequestError("Disk %s snapshot full, cannot take any more", diskId)
-		}
-		pendingUsage := &SQuota{Snapshot: 1}
-		err = QuotaManager.CheckSetPendingQuota(ctx, userCred, self.ProjectId, pendingUsage)
-		if err != nil {
-			return nil, httperrors.NewBadRequestError("Check set pending quota error %s", err)
-		}
-		snapshot, err := SnapshotManager.CreateSnapshot(ctx, userCred, MANUAL, diskId, self.Id, "", name)
-		QuotaManager.CancelPendingUsage(ctx, userCred, self.ProjectId, nil, pendingUsage)
-		if err != nil {
-			return nil, err
-		}
-		err = self.StartDiskSnapshot(ctx, userCred, diskId, snapshot.Id)
-		return nil, err
-	} else {
-		snapshot, err := SnapshotManager.CreateSnapshot(ctx, userCred, MANUAL, diskId, self.Id, "", name)
-		if err != nil {
-			return nil, err
-		}
-		err = self.StartDiskSnapshot(ctx, userCred, diskId, snapshot.Id)
-		return nil, err
-	}
-
-}
-
-<<<<<<< HEAD
-func (self *SGuest) StartDiskSnapshot(ctx context.Context, userCred mcclient.TokenCredential, diskId, snapshotId string) error {
-	self.SetStatus(userCred, VM_START_SNAPSHOT, "StartDiskSnapshot")
-	params := jsonutils.NewDict()
-	params.Set("disk_id", jsonutils.NewString(diskId))
-	params.Set("snapshot_id", jsonutils.NewString(snapshotId))
-	return self.GetDriver().StartGuestDiskSnapshotTask(ctx, userCred, self, params)
-}
-
-func (self *SGuest) AllowPerformStop(ctx context.Context,
-	userCred mcclient.TokenCredential,
-	query jsonutils.JSONObject,
-	data jsonutils.JSONObject) bool {
-	return self.IsOwner(userCred)
-=======
+
+}
+
+func (self *SGuest) PerformSync(ctx context.Context, userCred mcclient.TokenCredential, query jsonutils.JSONObject, data jsonutils.JSONObject) (jsonutils.JSONObject, error) {
+	if err := self.StartSyncTask(ctx, userCred, false, ""); err != nil {
+		return nil, err
+	}
+	return nil, nil
+}
+
+func (self *SGuest) GetQemuVersion(userCred mcclient.TokenCredential) string {
+	return self.GetMetadata("__qemu_version", userCred)
+}
+
+// if qemuVer >= compareVer return true
+func (self *SGuest) CheckQemuVersion(qemuVer, compareVer string) bool {
+	if len(qemuVer) == 0 {
+		return false
+	}
+
+	compareVersion := strings.Split(compareVer, ".")
+	guestVersion := strings.Split(qemuVer, ".")
+	var i = 0
+	for ; i < len(guestVersion); i++ {
+		if i >= len(compareVersion) {
+			return true
+		}
+		v, _ := strconv.ParseInt(guestVersion[i], 10, 0)
+		compareV, _ := strconv.ParseInt(compareVersion[i], 10, 0)
+		if v < compareV {
+			return false
+		} else if v > compareV {
+			return true
+		}
+	}
+	if i < len(compareVersion)-1 {
+		return false
+	}
+	return true
+}
+
 func (self *SGuest) AllowPerformMigrate(ctx context.Context, userCred mcclient.TokenCredential, query jsonutils.JSONObject, data jsonutils.JSONObject) bool {
 	return self.IsOwner(userCred) || db.IsAdminAllowPerform(userCred, self, "migrate")
->>>>>>> 36435eeb
-}
-
-func (self *SGuest) PerformStop(ctx context.Context, userCred mcclient.TokenCredential, query jsonutils.JSONObject,
-	data jsonutils.JSONObject) (jsonutils.JSONObject, error) {
-	// XXX if is force, force stop guest
-	var isForce = jsonutils.QueryBoolean(data, "is_force", false)
-	if isForce || utils.IsInStringArray(self.Status, []string{VM_RUNNING, VM_STOP_FAILED}) {
-		return nil, self.StartGuestStopTask(ctx, userCred, isForce, "")
-	} else {
-		return nil, httperrors.NewInvalidStatusError("Cannot stop server in status %s", self.Status)
-	}
-}
-
-func (self *SGuest) StartGuestStopTask(ctx context.Context, userCred mcclient.TokenCredential, isForce bool, parentTaskId string) error {
-	if len(parentTaskId) == 0 {
-		self.SetStatus(userCred, VM_START_STOP, "")
-	}
-	params := jsonutils.NewDict()
-	if isForce {
-		params.Add(jsonutils.JSONTrue, "is_force")
-	}
-<<<<<<< HEAD
-	if len(parentTaskId) > 0 {
-		params.Add(jsonutils.JSONTrue, "subtask")
-=======
+}
+
+func (self *SGuest) PerformMigrate(ctx context.Context, userCred mcclient.TokenCredential, query jsonutils.JSONObject, data jsonutils.JSONObject) (jsonutils.JSONObject, error) {
+	if self.GetHypervisor() != HYPERVISOR_KVM {
+		return nil, httperrors.NewNotAcceptableError("Not allow for hypervisor %s", self.GetHypervisor())
+	}
+	isRescueMode := jsonutils.QueryBoolean(data, "rescue_mode", false)
+	if !isRescueMode && self.Status != VM_READY {
+		return nil, httperrors.NewServerStatusError("Cannot normal migrate guest in status %s, try rescue mode or server-live-migrate?", self.Status)
+	}
+	if isRescueMode {
+		guestDisks := self.GetDisks()
+		for _, guestDisk := range guestDisks {
+			if utils.IsInStringArray(
+				guestDisk.GetDisk().GetStorage().StorageType, STORAGE_LOCAL_TYPES) {
+				return nil, httperrors.NewBadRequestError("Rescue mode requires all disk store in shared storages")
+			}
+		}
+	}
+	devices := self.GetIsolatedDevices()
+	if devices != nil && len(devices) > 0 {
+		return nil, httperrors.NewBadRequestError("Cannot migrate with isolated devices")
+	}
 	var preferHostId string
 	preferHost, _ := data.GetString("prefer_host")
 	if len(preferHost) > 0 {
@@ -253,67 +200,45 @@
 		}
 		host := iHost.(*SHost)
 		preferHostId = host.Id
->>>>>>> 36435eeb
-	}
-	return self.GetDriver().StartGuestStopTask(self, ctx, userCred, params, parentTaskId)
-}
-
-func (self *SGuest) AllowPerformRestart(ctx context.Context,
-	userCred mcclient.TokenCredential,
-	query jsonutils.JSONObject,
-	data jsonutils.JSONObject) bool {
-	return self.IsOwner(userCred)
-}
-
-func (self *SGuest) PerformRestart(ctx context.Context, userCred mcclient.TokenCredential, query jsonutils.JSONObject, data jsonutils.JSONObject) (jsonutils.JSONObject, error) {
-	isForce := jsonutils.QueryBoolean(data, "is_force", false)
-	if utils.IsInStringArray(self.Status, []string{VM_RUNNING, VM_STOP_FAILED}) || (isForce && self.Status == VM_STOPPING) {
-		return nil, self.GetDriver().StartGuestRestartTask(self, ctx, userCred, isForce, "")
-	} else {
-		return nil, httperrors.NewInvalidStatusError("Cannot do restart server in status %s", self.Status)
-	}
-}
-
-<<<<<<< HEAD
-func (self *SGuest) AllowPerformSendkeys(ctx context.Context, userCred mcclient.TokenCredential, query jsonutils.JSONObject, data jsonutils.JSONObject) bool {
-	return self.IsOwner(userCred)
-=======
+	}
+	err := self.StartMigrateTask(ctx, userCred, isRescueMode, self.Status, preferHostId, "")
+	return nil, err
+}
+
+func (self *SGuest) StartMigrateTask(ctx context.Context, userCred mcclient.TokenCredential, isRescueMode bool, guestStatus, preferHostId, parentTaskId string) error {
+	data := jsonutils.NewDict()
+	if isRescueMode {
+		data.Set("is_rescue_mode", jsonutils.JSONTrue)
+	}
+	if len(preferHostId) > 0 {
+		data.Set("prefer_host_id", jsonutils.NewString(preferHostId))
+	}
+	data.Set("guest_status", jsonutils.NewString(guestStatus))
+	if task, err := taskman.TaskManager.NewTask(ctx, "GuestMigrateTask", self, userCred, data, parentTaskId, "", nil); err != nil {
+		log.Errorf(err.Error())
+		return err
+	} else {
+		task.ScheduleRun(nil)
+	}
+	return nil
+}
+
 func (self *SGuest) AllowPerformLiveMigrate(ctx context.Context, userCred mcclient.TokenCredential, query jsonutils.JSONObject, data jsonutils.JSONObject) bool {
 	return self.IsOwner(userCred) || db.IsAdminAllowPerform(userCred, self, "live-migrate")
->>>>>>> 36435eeb
-}
-
-func (self *SGuest) PerformSendkeys(ctx context.Context, userCred mcclient.TokenCredential, query jsonutils.JSONObject, data jsonutils.JSONObject) (jsonutils.JSONObject, error) {
-	if self.Hypervisor != HYPERVISOR_KVM {
-		return nil, httperrors.NewUnsupportOperationError("Not allow for hypervisor %s", self.Hypervisor)
-	}
-	if self.Status != VM_RUNNING {
-		return nil, httperrors.NewInvalidStatusError("Cannot send keys in status %s", self.Status)
-	}
-	keys, err := data.GetString("keys")
-	if err != nil {
-		return nil, err
-	}
-	err = self.VerifySendKeys(keys)
-	if err != nil {
-		return nil, httperrors.NewBadRequestError(err.Error())
-	}
-<<<<<<< HEAD
-	cmd := fmt.Sprintf("sendkey %s", keys)
-	duration, err := data.Int("duration")
-	if err == nil {
-		cmd = fmt.Sprintf("%s %d", cmd, duration)
-	}
-	_, err = self.SendMonitorCommand(ctx, userCred, cmd)
-	return nil, err
-}
-
-func (self *SGuest) VerifySendKeys(keyStr string) error {
-	keys := strings.Split(keyStr, "-")
-	for _, key := range keys {
-		if !self.IsLegalKey(key) {
-			return fmt.Errorf("Unknown key '%s'", key)
-=======
+}
+
+func (self *SGuest) PerformLiveMigrate(ctx context.Context, userCred mcclient.TokenCredential, query jsonutils.JSONObject, data jsonutils.JSONObject) (jsonutils.JSONObject, error) {
+	if self.GetHypervisor() != HYPERVISOR_KVM {
+		return nil, httperrors.NewNotAcceptableError("Not allow for hypervisor %s", self.GetHypervisor())
+	}
+	imageId := self.GetDisks()[0].GetDisk().TemplateId
+	image, err := CachedimageManager.GetImageById(ctx, userCred, imageId, false)
+	if err != nil {
+		return nil, err
+	}
+	if image.DiskFormat != "qcow2" {
+		return nil, httperrors.NewBadRequestError("Live migrate only support image fromat qocw2")
+	}
 	if utils.IsInStringArray(self.Status, []string{VM_RUNNING, VM_SUSPEND}) {
 		cdrom := self.getCdrom()
 		if cdrom != nil && len(cdrom.ImageId) > 0 {
@@ -338,197 +263,157 @@
 			}
 			host := iHost.(*SHost)
 			preferHostId = host.Id
->>>>>>> 36435eeb
-		}
+		}
+		err := self.StartGuestLiveMigrateTask(ctx, userCred, self.Status, preferHostId, "")
+		return nil, err
+	}
+	return nil, httperrors.NewBadRequestError("Cannot live migrate in status %s", self.Status)
+}
+
+func (self *SGuest) StartGuestLiveMigrateTask(ctx context.Context, userCred mcclient.TokenCredential, guestStatus, preferHostId, parentTaskId string) error {
+	self.SetStatus(userCred, VM_START_MIGRATE, "")
+	data := jsonutils.NewDict()
+	if len(preferHostId) > 0 {
+		data.Set("prefer_host_id", jsonutils.NewString(preferHostId))
+	}
+	data.Set("guest_status", jsonutils.NewString(guestStatus))
+	if task, err := taskman.TaskManager.NewTask(ctx, "GuestLiveMigrateTask", self, userCred, data, parentTaskId, "", nil); err != nil {
+		log.Errorf(err.Error())
+		return err
+	} else {
+		task.ScheduleRun(nil)
 	}
 	return nil
 }
 
-func (self *SGuest) IsLegalKey(key string) bool {
-	singleKeys := "1234567890abcdefghijklmnopqrstuvwxyz"
-	legalKeys := []string{"ctrl", "ctrl_r", "alt", "alt_r", "shift", "shift_r",
-		"delete", "esc", "insert", "print", "spc",
-		"f1", "f2", "f3", "f4", "f5", "f6",
-		"f7", "f8", "f9", "f10", "f11", "f12",
-		"home", "pgup", "pgdn", "end",
-		"up", "down", "left", "right",
-		"tab", "minus", "equal", "backspace", "backslash",
-		"bracket_left", "bracket_right", "backslash",
-		"semicolon", "apostrophe", "grave_accent", "ret",
-		"comma", "dot", "slash",
-		"caps_lock", "num_lock", "scroll_lock"}
-	if len(key) > 1 && !utils.IsInStringArray(key, legalKeys) {
-		return false
-	} else if len(key) == 1 && !strings.Contains(singleKeys, key) {
-		return false
-	}
-	return true
-}
-
-func (self *SGuest) SendMonitorCommand(ctx context.Context, userCred mcclient.TokenCredential, cmd string) (jsonutils.JSONObject, error) {
-	host := self.GetHost()
-	url := fmt.Sprintf("%s/servers/%s/monitor", host.ManagerUri, self.Id)
-	header := http.Header{}
-	header.Add("X-Auth-Token", userCred.GetTokenString())
-	body := jsonutils.NewDict()
-	body.Add(jsonutils.NewString(cmd), "cmd")
-	_, res, err := httputils.JSONRequest(httputils.GetDefaultClient(), ctx, "POST", url, header, body, false)
-	if err != nil {
-		return nil, err
-	}
-	ret := res.(*jsonutils.JSONDict)
-	return ret, nil
-}
-
-<<<<<<< HEAD
-func (self *SGuest) AllowPerformAssociateEip(ctx context.Context, userCred mcclient.TokenCredential, query jsonutils.JSONObject, data jsonutils.JSONObject) bool {
-	return self.IsOwner(userCred)
-=======
 func (self *SGuest) AllowPerformDeploy(ctx context.Context, userCred mcclient.TokenCredential, query jsonutils.JSONObject, data jsonutils.JSONObject) bool {
 	return self.IsOwner(userCred) || db.IsAdminAllowPerform(userCred, self, "deploy")
->>>>>>> 36435eeb
-}
-
-func (self *SGuest) PerformAssociateEip(ctx context.Context, userCred mcclient.TokenCredential, query jsonutils.JSONObject, data jsonutils.JSONObject) (jsonutils.JSONObject, error) {
-	if !utils.IsInStringArray(self.Status, []string{VM_READY, VM_RUNNING}) {
-		return nil, httperrors.NewInvalidStatusError("cannot associate eip in status %s", self.Status)
-	}
-
-	eip, err := self.GetEip()
-	if err != nil {
-		log.Errorf("Fail to get Eip %s", err)
-		return nil, httperrors.NewGeneralError(err)
-	}
-	if eip != nil {
-		return nil, httperrors.NewInvalidStatusError("already associate with eip")
-	}
-	eipStr := jsonutils.GetAnyString(data, []string{"eip", "eip_id"})
-	if len(eipStr) == 0 {
-		return nil, httperrors.NewInputParameterError("missing eip or eip_id")
-	}
-	eipObj, err := ElasticipManager.FetchByIdOrName(userCred, eipStr)
-	if err != nil {
-		if err == sql.ErrNoRows {
-			return nil, httperrors.NewResourceNotFoundError("eip %s not found", eipStr)
-		} else {
-			return nil, httperrors.NewGeneralError(err)
-		}
-	}
-
-	eip = eipObj.(*SElasticip)
-	eipRegion := eip.GetRegion()
-	instRegion := self.getRegion()
-
-	if eip.Mode == EIP_MODE_INSTANCE_PUBLICIP {
-		return nil, httperrors.NewUnsupportOperationError("fixed eip cannot be associated")
-	}
-
-	eipVm := eip.GetAssociateVM()
-	if eipVm != nil {
-		return nil, httperrors.NewConflictError("eip has been associated")
-	}
-
-	if eipRegion.Id != instRegion.Id {
-		return nil, httperrors.NewInputParameterError("cannot associate eip and instance in different region")
-	}
-
-	host := self.GetHost()
-	if host == nil {
-		return nil, httperrors.NewInputParameterError("server host is not found???")
-	}
-
-	if host.ManagerId != eip.ManagerId {
-		return nil, httperrors.NewInputParameterError("cannot associate eip and instance in different provider")
-	}
-
-	self.SetStatus(userCred, VM_ASSOCIATE_EIP, "associate eip")
-
-	params := jsonutils.NewDict()
-	params.Add(jsonutils.NewString(self.ExternalId), "instance_external_id")
-	params.Add(jsonutils.NewString(self.Id), "instance_id")
-	params.Add(jsonutils.NewString(EIP_ASSOCIATE_TYPE_SERVER), "instance_type")
-
-	err = eip.StartEipAssociateTask(ctx, userCred, params)
-
-	return nil, err
-}
-
-<<<<<<< HEAD
-func (self *SGuest) AllowPerformDissociateEip(ctx context.Context, userCred mcclient.TokenCredential, query jsonutils.JSONObject, data jsonutils.JSONObject) bool {
-	return self.IsOwner(userCred)
-=======
+}
+
+func (self *SGuest) PerformDeploy(ctx context.Context, userCred mcclient.TokenCredential, query jsonutils.JSONObject, data jsonutils.JSONObject) (jsonutils.JSONObject, error) {
+	kwargs, ok := data.(*jsonutils.JSONDict)
+	if !ok {
+		return nil, fmt.Errorf("Parse query body error")
+	}
+
+	// 变更密码/密钥时需要Restart才能生效。更新普通字段不需要Restart
+	doRestart := false
+	if kwargs.Contains("__delete_keypair__") || kwargs.Contains("keypair") {
+		doRestart = true
+		var kpId string
+
+		if kwargs.Contains("keypair") {
+			keypair, _ := kwargs.GetString("keypair")
+			iKp, err := KeypairManager.FetchByIdOrName(userCred, keypair)
+			if err != nil {
+				return nil, err
+			}
+			if iKp == nil {
+				return nil, fmt.Errorf("Fetch keypair error")
+			}
+			kp := iKp.(*SKeypair)
+			kpId = kp.Id
+		}
+
+		if self.KeypairId != kpId {
+			okey := self.getKeypair()
+			if okey != nil {
+				kwargs.Set("delete_public_key", jsonutils.NewString(okey.PublicKey))
+			}
+
+			_, err := self.GetModelManager().TableSpec().Update(self, func() error {
+				self.KeypairId = kpId
+				return nil
+			})
+
+			if err != nil {
+				log.Errorf("update keypair fail: %s", err)
+				return nil, httperrors.NewInternalServerError(err.Error())
+			}
+
+			kwargs.Set("reset_password", jsonutils.JSONTrue)
+		}
+	}
+
+	deployStatus, err := self.GetDriver().GetDeployStatus()
+	if err != nil {
+		return nil, httperrors.NewInputParameterError(err.Error())
+	}
+
+	if utils.IsInStringArray(self.Status, deployStatus) {
+		if doRestart && self.Status == VM_RUNNING {
+			kwargs.Set("restart", jsonutils.JSONTrue)
+		}
+		err := self.StartGuestDeployTask(ctx, userCred, kwargs, "deploy", "")
+		if err != nil {
+			return nil, err
+		}
+		return nil, nil
+	}
+
+	return nil, httperrors.NewServerStatusError("Cannot deploy in status %s", self.Status)
+}
+
 func (self *SGuest) AllowPerformAttachdisk(ctx context.Context, userCred mcclient.TokenCredential, query jsonutils.JSONObject, data jsonutils.JSONObject) bool {
 	return self.IsOwner(userCred) || db.IsAdminAllowPerform(userCred, self, "attachdisk")
->>>>>>> 36435eeb
-}
-
-func (self *SGuest) PerformDissociateEip(ctx context.Context, userCred mcclient.TokenCredential, query jsonutils.JSONObject, data jsonutils.JSONObject) (jsonutils.JSONObject, error) {
-	eip, err := self.GetEip()
-	if err != nil {
-		log.Errorf("Fail to get Eip %s", err)
-		return nil, httperrors.NewGeneralError(err)
-	}
-	if eip == nil {
-		return nil, httperrors.NewInvalidStatusError("No eip to dissociate")
-	}
-
-	self.SetStatus(userCred, VM_DISSOCIATE_EIP, "associate eip")
-
-	err = eip.StartEipDissociateTask(ctx, userCred, "")
-	if err != nil {
-		log.Errorf("fail to start dissociate task %s", err)
-		return nil, httperrors.NewGeneralError(err)
+}
+
+func (self *SGuest) ValidateAttachDisk(ctx context.Context, disk *SDisk) error {
+	storage := disk.GetStorage()
+	if provider := storage.GetCloudprovider(); provider != nil {
+		host := self.GetHost()
+		if provider.Id != host.ManagerId {
+			return httperrors.NewInputParameterError("Disk %s and guest not belong to the same account", disk.Name)
+		}
+		if storage.ZoneId != host.ZoneId {
+			return httperrors.NewInputParameterError("Disk %s and guest not belong to the same zone", disk.Name)
+		}
+	}
+
+	if disk.isAttached() {
+		return httperrors.NewInputParameterError("Disk %s has been attached", disk.Name)
+	}
+	if len(disk.GetPathAtHost(self.GetHost())) == 0 {
+		return httperrors.NewInputParameterError("Disk %s not belong the guest's host", disk.Name)
+	}
+	if disk.Status != DISK_READY {
+		return httperrors.NewInputParameterError("Disk in %s not able to attach", disk.Status)
+	}
+	guestStatus, err := self.GetDriver().GetAttachDiskStatus()
+	if err != nil {
+		return err
+	}
+	if !utils.IsInStringArray(self.Status, guestStatus) {
+		return httperrors.NewInputParameterError("Guest %s not support attach disk in status %s", self.Name, self.Status)
+	}
+	return nil
+}
+
+func (self *SGuest) PerformAttachdisk(ctx context.Context, userCred mcclient.TokenCredential, query jsonutils.JSONObject, data jsonutils.JSONObject) (jsonutils.JSONObject, error) {
+	diskId, err := data.GetString("disk_id")
+	if err != nil {
+		return nil, err
+	}
+	disk, err := DiskManager.FetchByIdOrName(userCred, diskId)
+	if err != nil {
+		return nil, err
+	}
+	if disk == nil {
+		return nil, httperrors.NewResourceNotFoundError("Disk %s not found", diskId)
+	}
+	if err := self.ValidateAttachDisk(ctx, disk.(*SDisk)); err != nil {
+		return nil, err
+	}
+
+	taskData := data.(*jsonutils.JSONDict)
+	taskData.Set("disk_id", jsonutils.NewString(disk.GetId()))
+
+	if err := self.GetDriver().StartGuestAttachDiskTask(ctx, userCred, self, taskData, ""); err != nil {
+		return nil, err
 	}
 	return nil, nil
 }
 
-func (self *SGuest) AllowPerformCreateEip(ctx context.Context, userCred mcclient.TokenCredential, query jsonutils.JSONObject, data jsonutils.JSONObject) bool {
-	return self.IsOwner(userCred)
-}
-
-func (self *SGuest) PerformCreateEip(ctx context.Context, userCred mcclient.TokenCredential, query jsonutils.JSONObject, data jsonutils.JSONObject) (jsonutils.JSONObject, error) {
-	bw, err := data.Int("bandwidth")
-	if err != nil {
-		return nil, httperrors.NewInputParameterError("Missing bandwidth")
-	}
-
-	chargeType, _ := data.GetString("charge_type")
-	if len(chargeType) == 0 {
-		chargeType = EIP_CHARGE_TYPE_DEFAULT
-	}
-
-	if len(self.ExternalId) == 0 {
-		return nil, httperrors.NewInvalidStatusError("Not a managed VM")
-	}
-	host := self.GetHost()
-	if host == nil {
-		return nil, httperrors.NewInvalidStatusError("No host???")
-	}
-
-	_, err = host.GetDriver()
-	if err != nil {
-		return nil, httperrors.NewInvalidStatusError("No valid cloud provider")
-	}
-
-	region := host.GetRegion()
-	if region == nil {
-		return nil, httperrors.NewInvalidStatusError("No cloudregion???")
-	}
-
-	err = ElasticipManager.allocateEipAndAssociateVM(ctx, userCred, self, int(bw), chargeType, host.ManagerId, region.Id)
-	if err != nil {
-		return nil, httperrors.NewGeneralError(err)
-	}
-
-	self.SetStatus(userCred, VM_ASSOCIATE_EIP, "allocate and associate EIP")
-
-	return nil, nil
-}
-
-<<<<<<< HEAD
-func (self *SGuest) AllowPerformUserData(ctx context.Context, userCred mcclient.TokenCredential, query jsonutils.JSONObject, data jsonutils.JSONObject) bool {
-	return self.IsOwner(userCred)
-=======
 func (self *SGuest) StartSyncTask(ctx context.Context, userCred mcclient.TokenCredential, fw_only bool, parentTaskId string) error {
 	if !utils.IsInStringArray(self.Status, []string{VM_READY, VM_RUNNING}) {
 		return httperrors.NewResourceBusyError("Cannot sync in status %s", self.Status)
@@ -551,24 +436,21 @@
 
 func (self *SGuest) AllowPerformSuspend(ctx context.Context, userCred mcclient.TokenCredential, query jsonutils.JSONObject, data jsonutils.JSONObject) bool {
 	return self.IsOwner(userCred) || db.IsAdminAllowPerform(userCred, self, "suspend")
->>>>>>> 36435eeb
-}
-
-func (self *SGuest) PerformUserData(ctx context.Context, userCred mcclient.TokenCredential, query jsonutils.JSONObject, data jsonutils.JSONObject) (jsonutils.JSONObject, error) {
-	userData, err := data.GetString("user_data")
-	if err != nil {
-		return nil, httperrors.NewInputParameterError("missing user_data %s", err)
-	}
-	err = self.setUserData(ctx, userCred, userData)
-	if err != nil {
-		return nil, httperrors.NewGeneralError(err)
-	}
-<<<<<<< HEAD
-	if len(self.HostId) > 0 {
-		err = self.StartSyncTask(ctx, userCred, false, "")
-		if err != nil {
-			return nil, httperrors.NewGeneralError(err)
-=======
+}
+
+func (self *SGuest) PerformSuspend(ctx context.Context, userCred mcclient.TokenCredential, query jsonutils.JSONObject, data jsonutils.JSONObject) (jsonutils.JSONObject, error) {
+	if self.Status == VM_RUNNING {
+		err := self.StartSuspendTask(ctx, userCred, "")
+		return nil, err
+	}
+	return nil, httperrors.NewInvalidStatusError("Cannot suspend VM in status %s", self.Status)
+}
+
+func (self *SGuest) StartSuspendTask(ctx context.Context, userCred mcclient.TokenCredential, parentTaskId string) error {
+	err := self.SetStatus(userCred, VM_SUSPEND, "do suspend")
+	if err != nil {
+		return err
+	}
 	return self.GetDriver().StartSuspendTask(ctx, userCred, self, nil, parentTaskId)
 }
 
@@ -591,21 +473,23 @@
 			return nil, err
 		} else {
 			return nil, httperrors.NewInvalidStatusError("Some disk not ready")
->>>>>>> 36435eeb
-		}
-	}
-	return nil, nil
-}
-
-func (self *SGuest) setUserData(ctx context.Context, userCred mcclient.TokenCredential, data string) error {
-	data = base64.StdEncoding.EncodeToString([]byte(data))
-	if len(data) > 16*1024 {
-		return fmt.Errorf("User data is limited to 16 KB.")
-	}
-	err := self.SetMetadata(ctx, "user_data", data, userCred)
+		}
+	} else {
+		return nil, httperrors.NewInvalidStatusError("Cannot do start server in status %s", self.Status)
+	}
+}
+
+func (self *SGuest) StartGuestDeployTask(ctx context.Context, userCred mcclient.TokenCredential, kwargs *jsonutils.JSONDict, action string, parentTaskId string) error {
+	self.SetStatus(userCred, VM_START_DEPLOY, "")
+	if kwargs == nil {
+		kwargs = jsonutils.NewDict()
+	}
+	kwargs.Add(jsonutils.NewString(action), "deploy_action")
+	task, err := taskman.TaskManager.NewTask(ctx, "GuestDeployTask", self, userCred, kwargs, parentTaskId, "", nil)
 	if err != nil {
 		return err
 	}
+	task.ScheduleRun(nil)
 	return nil
 }
 
@@ -654,6 +538,20 @@
 	return notifyclient.Notify(options.Options.NotifyAdminUser, event, priority, kwargs)
 }
 
+func (self *SGuest) StartGuestStopTask(ctx context.Context, userCred mcclient.TokenCredential, isForce bool, parentTaskId string) error {
+	if len(parentTaskId) == 0 {
+		self.SetStatus(userCred, VM_START_STOP, "")
+	}
+	params := jsonutils.NewDict()
+	if isForce {
+		params.Add(jsonutils.JSONTrue, "is_force")
+	}
+	if len(parentTaskId) > 0 {
+		params.Add(jsonutils.JSONTrue, "subtask")
+	}
+	return self.GetDriver().StartGuestStopTask(self, ctx, userCred, params, parentTaskId)
+}
+
 func (self *SGuest) insertIso(imageId string) bool {
 	cdrom := self.getCdrom()
 	return cdrom.insertIso(imageId)
@@ -677,6 +575,57 @@
 		desc.Set("status", jsonutils.NewString("ready"))
 	}
 	return desc
+}
+
+func (self *SGuest) StartInsertIsoTask(ctx context.Context, imageId string, hostId string, userCred mcclient.TokenCredential, parentTaskId string) error {
+	self.insertIso(imageId)
+
+	data := jsonutils.NewDict()
+	data.Add(jsonutils.NewString(imageId), "image_id")
+	data.Add(jsonutils.NewString(hostId), "host_id")
+
+	task, err := taskman.TaskManager.NewTask(ctx, "GuestInsertIsoTask", self, userCred, data, parentTaskId, "", nil)
+	if err != nil {
+		return err
+	}
+	task.ScheduleRun(nil)
+	return nil
+}
+
+func (self *SGuest) StartGueststartTask(ctx context.Context, userCred mcclient.TokenCredential, data *jsonutils.JSONDict, parentTaskId string) error {
+	self.SetStatus(userCred, VM_START_START, "")
+	task, err := taskman.TaskManager.NewTask(ctx, "GuestStartTask", self, userCred, data, parentTaskId, "", nil)
+	if err != nil {
+		return err
+	}
+	task.ScheduleRun(nil)
+	return nil
+}
+
+func (self *SGuest) StartGuestCreateTask(ctx context.Context, userCred mcclient.TokenCredential, params *jsonutils.JSONDict, pendingUsage quotas.IQuota, parentTaskId string) error {
+	return self.GetDriver().StartGuestCreateTask(self, ctx, userCred, params, pendingUsage, parentTaskId)
+}
+
+func (self *SGuest) StartSyncstatus(ctx context.Context, userCred mcclient.TokenCredential, parentTaskId string) error {
+	return self.GetDriver().StartGuestSyncstatusTask(self, ctx, userCred, parentTaskId)
+}
+
+func (self *SGuest) StartAutoDeleteGuestTask(ctx context.Context, userCred mcclient.TokenCredential, parentTaskId string) error {
+	db.OpsLog.LogEvent(self, db.ACT_DELETE, "auto-delete after stop", userCred)
+	return self.StartDeleteGuestTask(ctx, userCred, parentTaskId, false, false)
+}
+
+func (self *SGuest) StartDeleteGuestTask(ctx context.Context, userCred mcclient.TokenCredential, parentTaskId string, isPurge bool, overridePendingDelete bool) error {
+	params := jsonutils.NewDict()
+	params.Add(jsonutils.NewString(self.Status), "guest_status")
+	if isPurge {
+		params.Add(jsonutils.JSONTrue, "purge")
+	}
+	if overridePendingDelete {
+		params.Add(jsonutils.JSONTrue, "override_pending_delete")
+	}
+	self.SetStatus(userCred, VM_START_DELETE, "")
+	return self.GetDriver().StartDeleteGuestTask(ctx, userCred, self, params, parentTaskId)
 }
 
 func (self *SGuest) AllowPerformAssignSecgroup(ctx context.Context, userCred mcclient.TokenCredential, query jsonutils.JSONObject, data jsonutils.JSONObject) bool {
@@ -1431,8 +1380,6 @@
 	return nil
 }
 
-<<<<<<< HEAD
-=======
 func (self *SGuest) AllowPerformReset(ctx context.Context,
 	userCred mcclient.TokenCredential,
 	query jsonutils.JSONObject,
@@ -1504,7 +1451,6 @@
 
 }
 
->>>>>>> 36435eeb
 func (self *SGuest) AllowPerformSyncstatus(ctx context.Context, userCred mcclient.TokenCredential, query jsonutils.JSONObject, data jsonutils.JSONObject) bool {
 	return self.IsOwner(userCred) || db.IsAdminAllowPerform(userCred, self, "syncstatus")
 }
@@ -1513,10 +1459,6 @@
 	self.SetStatus(userCred, VM_SYNCING_STATUS, "perform_syncstatus")
 	err := self.StartSyncstatus(ctx, userCred, "")
 	return nil, err
-}
-
-func (self *SGuest) StartSyncstatus(ctx context.Context, userCred mcclient.TokenCredential, parentTaskId string) error {
-	return self.GetDriver().StartGuestSyncstatusTask(self, ctx, userCred, parentTaskId)
 }
 
 func (self *SGuest) isNotRunningStatus(status string) bool {
@@ -1542,468 +1484,289 @@
 	return nil, nil
 }
 
-func (self *SGuest) StartAutoDeleteGuestTask(ctx context.Context, userCred mcclient.TokenCredential, parentTaskId string) error {
-	db.OpsLog.LogEvent(self, db.ACT_DELETE, "auto-delete after stop", userCred)
-	return self.StartDeleteGuestTask(ctx, userCred, parentTaskId, false, false)
-}
-
-<<<<<<< HEAD
-func (self *SGuest) StartDeleteGuestTask(ctx context.Context, userCred mcclient.TokenCredential, parentTaskId string, isPurge bool, overridePendingDelete bool) error {
+func (self *SGuest) StartDiskSnapshot(ctx context.Context, userCred mcclient.TokenCredential, diskId, snapshotId string) error {
+	self.SetStatus(userCred, VM_START_SNAPSHOT, "StartDiskSnapshot")
 	params := jsonutils.NewDict()
-	params.Add(jsonutils.NewString(self.Status), "guest_status")
-	if isPurge {
-		params.Add(jsonutils.JSONTrue, "purge")
-	}
-	if overridePendingDelete {
-		params.Add(jsonutils.JSONTrue, "override_pending_delete")
-	}
-	self.SetStatus(userCred, VM_START_DELETE, "")
-	return self.GetDriver().StartDeleteGuestTask(ctx, userCred, self, params, parentTaskId)
-}
-
-func (self *SGuest) AllowPerformSaveImage(ctx context.Context, userCred mcclient.TokenCredential, query jsonutils.JSONObject, data jsonutils.JSONObject) bool {
-	return self.IsOwner(userCred)
-=======
+	params.Set("disk_id", jsonutils.NewString(diskId))
+	params.Set("snapshot_id", jsonutils.NewString(snapshotId))
+	return self.GetDriver().StartGuestDiskSnapshotTask(ctx, userCred, self, params)
+}
+
 func (self *SGuest) AllowPerformStop(ctx context.Context,
 	userCred mcclient.TokenCredential,
 	query jsonutils.JSONObject,
 	data jsonutils.JSONObject) bool {
 	return self.IsOwner(userCred) || db.IsAdminAllowPerform(userCred, self, "stop")
->>>>>>> 36435eeb
-}
-
-func (self *SGuest) PerformSaveImage(ctx context.Context, userCred mcclient.TokenCredential, query jsonutils.JSONObject, data jsonutils.JSONObject) (jsonutils.JSONObject, error) {
-	if !utils.IsInStringArray(self.Status, []string{VM_READY}) {
-		return nil, httperrors.NewInputParameterError("Cannot save image in status %s", self.Status)
-	} else if !data.Contains("name") {
-		return nil, httperrors.NewInputParameterError("Image name is required")
-	} else if disks := self.CategorizeDisks(); disks.Root == nil {
-		return nil, httperrors.NewInputParameterError("No root image")
-	} else {
-		kwargs := data.(*jsonutils.JSONDict)
-		restart := self.Status == VM_RUNNING
-		properties := jsonutils.NewDict()
-		if notes, err := data.GetString("notes"); err != nil && len(notes) > 0 {
-			properties.Add(jsonutils.NewString(notes), "notes")
-		}
-		properties.Add(jsonutils.NewString(self.OsType), "os_type")
-		kwargs.Add(properties, "properties")
-		kwargs.Add(jsonutils.NewBool(restart), "restart")
-
-		lockman.LockObject(ctx, disks.Root)
-		defer lockman.ReleaseObject(ctx, disks.Root)
-
-		if imageId, err := disks.Root.PrepareSaveImage(ctx, userCred, kwargs); err != nil {
-			return nil, err
-		} else {
-			kwargs.Add(jsonutils.NewString(imageId), "image_id")
-		}
-		return nil, self.StartGuestSaveImage(ctx, userCred, kwargs, "")
-	}
-}
-
-<<<<<<< HEAD
-func (self *SGuest) StartGuestSaveImage(ctx context.Context, userCred mcclient.TokenCredential, data *jsonutils.JSONDict, parentTaskId string) error {
-	return self.GetDriver().StartGuestSaveImage(ctx, userCred, self, data, parentTaskId)
-}
-
-func (self *SGuest) AllowPerformSync(ctx context.Context, userCred mcclient.TokenCredential, query jsonutils.JSONObject, data jsonutils.JSONObject) bool {
-	return self.IsOwner(userCred)
-=======
+}
+
+func (self *SGuest) PerformStop(ctx context.Context, userCred mcclient.TokenCredential, query jsonutils.JSONObject,
+	data jsonutils.JSONObject) (jsonutils.JSONObject, error) {
+	// XXX if is force, force stop guest
+	var isForce = jsonutils.QueryBoolean(data, "is_force", false)
+	if isForce || utils.IsInStringArray(self.Status, []string{VM_RUNNING, VM_STOP_FAILED}) {
+		return nil, self.StartGuestStopTask(ctx, userCred, isForce, "")
+	} else {
+		return nil, httperrors.NewInvalidStatusError("Cannot stop server in status %s", self.Status)
+	}
+}
+
 func (self *SGuest) AllowPerformRestart(ctx context.Context,
 	userCred mcclient.TokenCredential,
 	query jsonutils.JSONObject,
 	data jsonutils.JSONObject) bool {
 	return self.IsOwner(userCred) || db.IsAdminAllowPerform(userCred, self, "restart")
->>>>>>> 36435eeb
-}
-
-func (self *SGuest) PerformSync(ctx context.Context, userCred mcclient.TokenCredential, query jsonutils.JSONObject, data jsonutils.JSONObject) (jsonutils.JSONObject, error) {
-	if err := self.StartSyncTask(ctx, userCred, false, ""); err != nil {
-		return nil, err
-	}
-	return nil, nil
-}
-
-<<<<<<< HEAD
-func (self *SGuest) GetQemuVersion(userCred mcclient.TokenCredential) string {
-	return self.GetMetadata("__qemu_version", userCred)
-}
-
-// if qemuVer >= compareVer return true
-func (self *SGuest) CheckQemuVersion(qemuVer, compareVer string) bool {
-	if len(qemuVer) == 0 {
-		return false
-	}
-
-	compareVersion := strings.Split(compareVer, ".")
-	guestVersion := strings.Split(qemuVer, ".")
-	var i = 0
-	for ; i < len(guestVersion); i++ {
-		if i >= len(compareVersion) {
-			return true
-		}
-		v, _ := strconv.ParseInt(guestVersion[i], 10, 0)
-		compareV, _ := strconv.ParseInt(compareVersion[i], 10, 0)
-		if v < compareV {
-			return false
-		} else if v > compareV {
-			return true
-		}
-	}
-	if i < len(compareVersion)-1 {
-		return false
-	}
-	return true
-}
-
-func (self *SGuest) AllowPerformMigrate(ctx context.Context, userCred mcclient.TokenCredential, query jsonutils.JSONObject, data jsonutils.JSONObject) bool {
-	return self.IsOwner(userCred)
-=======
+}
+
+func (self *SGuest) PerformRestart(ctx context.Context, userCred mcclient.TokenCredential, query jsonutils.JSONObject, data jsonutils.JSONObject) (jsonutils.JSONObject, error) {
+	isForce := jsonutils.QueryBoolean(data, "is_force", false)
+	if utils.IsInStringArray(self.Status, []string{VM_RUNNING, VM_STOP_FAILED}) || (isForce && self.Status == VM_STOPPING) {
+		return nil, self.GetDriver().StartGuestRestartTask(self, ctx, userCred, isForce, "")
+	} else {
+		return nil, httperrors.NewInvalidStatusError("Cannot do restart server in status %s", self.Status)
+	}
+}
+
 func (self *SGuest) AllowPerformSendkeys(ctx context.Context, userCred mcclient.TokenCredential, query jsonutils.JSONObject, data jsonutils.JSONObject) bool {
 	return self.IsOwner(userCred) || db.IsAdminAllowPerform(userCred, self, "sendkeys")
->>>>>>> 36435eeb
-}
-
-func (self *SGuest) PerformMigrate(ctx context.Context, userCred mcclient.TokenCredential, query jsonutils.JSONObject, data jsonutils.JSONObject) (jsonutils.JSONObject, error) {
-	if self.GetHypervisor() != HYPERVISOR_KVM {
-		return nil, httperrors.NewNotAcceptableError("Not allow for hypervisor %s", self.GetHypervisor())
-	}
-	isRescueMode := jsonutils.QueryBoolean(data, "rescue_mode", false)
-	if !isRescueMode && self.Status != VM_READY {
-		return nil, httperrors.NewServerStatusError("Cannot normal migrate guest in status %s, try rescue mode or server-live-migrate?", self.Status)
-	}
-	if isRescueMode {
-		guestDisks := self.GetDisks()
-		for _, guestDisk := range guestDisks {
-			if utils.IsInStringArray(
-				guestDisk.GetDisk().GetStorage().StorageType, STORAGE_LOCAL_TYPES) {
-				return nil, httperrors.NewBadRequestError("Rescue mode requires all disk store in shared storages")
-			}
-		}
-	}
-	devices := self.GetIsolatedDevices()
-	if devices != nil && len(devices) > 0 {
-		return nil, httperrors.NewBadRequestError("Cannot migrate with isolated devices")
-	}
-	var preferHostId string
-	preferHost, _ := data.GetString("prefer_host")
-	if len(preferHost) > 0 {
-		if !userCred.IsSystemAdmin() {
-			return nil, httperrors.NewBadRequestError("Only system admin can assign host")
-		}
-		iHost, _ := HostManager.FetchByIdOrName(userCred, preferHost)
-		if iHost == nil {
-			return nil, httperrors.NewBadRequestError("Host %s not found", preferHost)
-		}
-		host := iHost.(*SHost)
-		preferHostId = host.Id
-	}
-	err := self.StartMigrateTask(ctx, userCred, isRescueMode, self.Status, preferHostId, "")
+}
+
+func (self *SGuest) PerformSendkeys(ctx context.Context, userCred mcclient.TokenCredential, query jsonutils.JSONObject, data jsonutils.JSONObject) (jsonutils.JSONObject, error) {
+	if self.Hypervisor != HYPERVISOR_KVM {
+		return nil, httperrors.NewUnsupportOperationError("Not allow for hypervisor %s", self.Hypervisor)
+	}
+	if self.Status != VM_RUNNING {
+		return nil, httperrors.NewInvalidStatusError("Cannot send keys in status %s", self.Status)
+	}
+	keys, err := data.GetString("keys")
+	if err != nil {
+		return nil, err
+	}
+	err = self.VerifySendKeys(keys)
+	if err != nil {
+		return nil, httperrors.NewBadRequestError(err.Error())
+	}
+	cmd := fmt.Sprintf("sendkey %s", keys)
+	duration, err := data.Int("duration")
+	if err == nil {
+		cmd = fmt.Sprintf("%s %d", cmd, duration)
+	}
+	_, err = self.SendMonitorCommand(ctx, userCred, cmd)
 	return nil, err
 }
 
-func (self *SGuest) StartMigrateTask(ctx context.Context, userCred mcclient.TokenCredential, isRescueMode bool, guestStatus, preferHostId, parentTaskId string) error {
-	data := jsonutils.NewDict()
-	if isRescueMode {
-		data.Set("is_rescue_mode", jsonutils.JSONTrue)
-	}
-	if len(preferHostId) > 0 {
-		data.Set("prefer_host_id", jsonutils.NewString(preferHostId))
-	}
-	data.Set("guest_status", jsonutils.NewString(guestStatus))
-	if task, err := taskman.TaskManager.NewTask(ctx, "GuestMigrateTask", self, userCred, data, parentTaskId, "", nil); err != nil {
-		log.Errorf(err.Error())
-		return err
-	} else {
-		task.ScheduleRun(nil)
+func (self *SGuest) VerifySendKeys(keyStr string) error {
+	keys := strings.Split(keyStr, "-")
+	for _, key := range keys {
+		if !self.IsLegalKey(key) {
+			return fmt.Errorf("Unknown key '%s'", key)
+		}
 	}
 	return nil
 }
 
-func (self *SGuest) AllowPerformLiveMigrate(ctx context.Context, userCred mcclient.TokenCredential, query jsonutils.JSONObject, data jsonutils.JSONObject) bool {
-	return self.IsOwner(userCred)
-}
-
-func (self *SGuest) PerformLiveMigrate(ctx context.Context, userCred mcclient.TokenCredential, query jsonutils.JSONObject, data jsonutils.JSONObject) (jsonutils.JSONObject, error) {
-	if self.GetHypervisor() != HYPERVISOR_KVM {
-		return nil, httperrors.NewNotAcceptableError("Not allow for hypervisor %s", self.GetHypervisor())
-	}
-	imageId := self.GetDisks()[0].GetDisk().TemplateId
-	image, err := CachedimageManager.GetImageById(ctx, userCred, imageId, false)
-	if err != nil {
-		return nil, err
-	}
-	if image.DiskFormat != "qcow2" {
-		return nil, httperrors.NewBadRequestError("Live migrate only support image fromat qocw2")
-	}
-	if utils.IsInStringArray(self.Status, []string{VM_RUNNING, VM_SUSPEND}) {
-		cdrom := self.getCdrom()
-		if cdrom != nil && len(cdrom.ImageId) > 0 {
-			return nil, httperrors.NewBadRequestError("Cannot migrate with cdrom")
-		}
-		devices := self.GetIsolatedDevices()
-		if devices != nil && len(devices) > 0 {
-			return nil, httperrors.NewBadRequestError("Cannot migrate with isolated devices")
-		}
-		if !self.CheckQemuVersion(self.GetQemuVersion(userCred), "1.1.2") {
-			return nil, httperrors.NewBadRequestError("Cannot do live migrate, too low qemu version")
-		}
-		var preferHostId string
-		preferHost, _ := data.GetString("prefer_host")
-		if len(preferHost) > 0 {
-			if !userCred.IsSystemAdmin() {
-				return nil, httperrors.NewBadRequestError("Only system admin can assign host")
-			}
-			iHost, _ := HostManager.FetchByIdOrName(userCred, preferHost)
-			if iHost == nil {
-				return nil, httperrors.NewBadRequestError("Host %s not found", preferHost)
-			}
-			host := iHost.(*SHost)
-			preferHostId = host.Id
-		}
-		err := self.StartGuestLiveMigrateTask(ctx, userCred, self.Status, preferHostId, "")
-		return nil, err
-	}
-	return nil, httperrors.NewBadRequestError("Cannot live migrate in status %s", self.Status)
-}
-
-func (self *SGuest) StartGuestLiveMigrateTask(ctx context.Context, userCred mcclient.TokenCredential, guestStatus, preferHostId, parentTaskId string) error {
-	self.SetStatus(userCred, VM_START_MIGRATE, "")
-	data := jsonutils.NewDict()
-	if len(preferHostId) > 0 {
-		data.Set("prefer_host_id", jsonutils.NewString(preferHostId))
-	}
-	data.Set("guest_status", jsonutils.NewString(guestStatus))
-	if task, err := taskman.TaskManager.NewTask(ctx, "GuestLiveMigrateTask", self, userCred, data, parentTaskId, "", nil); err != nil {
-		log.Errorf(err.Error())
-		return err
-	} else {
-		task.ScheduleRun(nil)
-	}
-	return nil
-}
-
-func (self *SGuest) AllowPerformDeploy(ctx context.Context, userCred mcclient.TokenCredential, query jsonutils.JSONObject, data jsonutils.JSONObject) bool {
-	return self.IsOwner(userCred)
-}
-
-func (self *SGuest) PerformDeploy(ctx context.Context, userCred mcclient.TokenCredential, query jsonutils.JSONObject, data jsonutils.JSONObject) (jsonutils.JSONObject, error) {
-	kwargs, ok := data.(*jsonutils.JSONDict)
-	if !ok {
-		return nil, fmt.Errorf("Parse query body error")
-	}
-
-	// 变更密码/密钥时需要Restart才能生效。更新普通字段不需要Restart
-	doRestart := false
-	if kwargs.Contains("__delete_keypair__") || kwargs.Contains("keypair") {
-		doRestart = true
-		var kpId string
-
-		if kwargs.Contains("keypair") {
-			keypair, _ := kwargs.GetString("keypair")
-			iKp, err := KeypairManager.FetchByIdOrName(userCred, keypair)
-			if err != nil {
-				return nil, err
-			}
-			if iKp == nil {
-				return nil, fmt.Errorf("Fetch keypair error")
-			}
-			kp := iKp.(*SKeypair)
-			kpId = kp.Id
-		}
-
-		if self.KeypairId != kpId {
-			okey := self.getKeypair()
-			if okey != nil {
-				kwargs.Set("delete_public_key", jsonutils.NewString(okey.PublicKey))
-			}
-
-			_, err := self.GetModelManager().TableSpec().Update(self, func() error {
-				self.KeypairId = kpId
-				return nil
-			})
-
-			if err != nil {
-				log.Errorf("update keypair fail: %s", err)
-				return nil, httperrors.NewInternalServerError(err.Error())
-			}
-
-			kwargs.Set("reset_password", jsonutils.JSONTrue)
-		}
-	}
-
-	deployStatus, err := self.GetDriver().GetDeployStatus()
-	if err != nil {
-		return nil, httperrors.NewInputParameterError(err.Error())
-	}
-
-	if utils.IsInStringArray(self.Status, deployStatus) {
-		if doRestart && self.Status == VM_RUNNING {
-			kwargs.Set("restart", jsonutils.JSONTrue)
-		}
-		err := self.StartGuestDeployTask(ctx, userCred, kwargs, "deploy", "")
-		if err != nil {
-			return nil, err
-		}
-		return nil, nil
-	}
-
-	return nil, httperrors.NewServerStatusError("Cannot deploy in status %s", self.Status)
-}
-
-func (self *SGuest) StartGuestDeployTask(ctx context.Context, userCred mcclient.TokenCredential, kwargs *jsonutils.JSONDict, action string, parentTaskId string) error {
-	self.SetStatus(userCred, VM_START_DEPLOY, "")
-	if kwargs == nil {
-		kwargs = jsonutils.NewDict()
-	}
-	kwargs.Add(jsonutils.NewString(action), "deploy_action")
-	task, err := taskman.TaskManager.NewTask(ctx, "GuestDeployTask", self, userCred, kwargs, parentTaskId, "", nil)
-	if err != nil {
-		return err
-	}
-	task.ScheduleRun(nil)
-	return nil
-}
-
-<<<<<<< HEAD
-func (self *SGuest) AllowPerformAttachdisk(ctx context.Context, userCred mcclient.TokenCredential, query jsonutils.JSONObject, data jsonutils.JSONObject) bool {
-	return self.IsOwner(userCred)
-=======
+func (self *SGuest) IsLegalKey(key string) bool {
+	singleKeys := "1234567890abcdefghijklmnopqrstuvwxyz"
+	legalKeys := []string{"ctrl", "ctrl_r", "alt", "alt_r", "shift", "shift_r",
+		"delete", "esc", "insert", "print", "spc",
+		"f1", "f2", "f3", "f4", "f5", "f6",
+		"f7", "f8", "f9", "f10", "f11", "f12",
+		"home", "pgup", "pgdn", "end",
+		"up", "down", "left", "right",
+		"tab", "minus", "equal", "backspace", "backslash",
+		"bracket_left", "bracket_right", "backslash",
+		"semicolon", "apostrophe", "grave_accent", "ret",
+		"comma", "dot", "slash",
+		"caps_lock", "num_lock", "scroll_lock"}
+	if len(key) > 1 && !utils.IsInStringArray(key, legalKeys) {
+		return false
+	} else if len(key) == 1 && !strings.Contains(singleKeys, key) {
+		return false
+	}
+	return true
+}
+
+func (self *SGuest) SendMonitorCommand(ctx context.Context, userCred mcclient.TokenCredential, cmd string) (jsonutils.JSONObject, error) {
+	host := self.GetHost()
+	url := fmt.Sprintf("%s/servers/%s/monitor", host.ManagerUri, self.Id)
+	header := http.Header{}
+	header.Add("X-Auth-Token", userCred.GetTokenString())
+	body := jsonutils.NewDict()
+	body.Add(jsonutils.NewString(cmd), "cmd")
+	_, res, err := httputils.JSONRequest(httputils.GetDefaultClient(), ctx, "POST", url, header, body, false)
+	if err != nil {
+		return nil, err
+	}
+	ret := res.(*jsonutils.JSONDict)
+	return ret, nil
+}
+
 func (self *SGuest) AllowPerformAssociateEip(ctx context.Context, userCred mcclient.TokenCredential, query jsonutils.JSONObject, data jsonutils.JSONObject) bool {
 	return self.IsOwner(userCred) || db.IsAdminAllowPerform(userCred, self, "associate-eip")
->>>>>>> 36435eeb
-}
-
-func (self *SGuest) ValidateAttachDisk(ctx context.Context, disk *SDisk) error {
-	storage := disk.GetStorage()
-	if provider := storage.GetCloudprovider(); provider != nil {
-		host := self.GetHost()
-		if provider.Id != host.ManagerId {
-			return httperrors.NewInputParameterError("Disk %s and guest not belong to the same account", disk.Name)
-		}
-		if storage.ZoneId != host.ZoneId {
-			return httperrors.NewInputParameterError("Disk %s and guest not belong to the same zone", disk.Name)
-		}
-	}
-
-	if disk.isAttached() {
-		return httperrors.NewInputParameterError("Disk %s has been attached", disk.Name)
-	}
-	if len(disk.GetPathAtHost(self.GetHost())) == 0 {
-		return httperrors.NewInputParameterError("Disk %s not belong the guest's host", disk.Name)
-	}
-	if disk.Status != DISK_READY {
-		return httperrors.NewInputParameterError("Disk in %s not able to attach", disk.Status)
-	}
-	guestStatus, err := self.GetDriver().GetAttachDiskStatus()
-	if err != nil {
-		return err
-	}
-	if !utils.IsInStringArray(self.Status, guestStatus) {
-		return httperrors.NewInputParameterError("Guest %s not support attach disk in status %s", self.Name, self.Status)
-	}
-	return nil
-}
-
-func (self *SGuest) PerformAttachdisk(ctx context.Context, userCred mcclient.TokenCredential, query jsonutils.JSONObject, data jsonutils.JSONObject) (jsonutils.JSONObject, error) {
-	diskId, err := data.GetString("disk_id")
-	if err != nil {
-		return nil, err
-	}
-	disk, err := DiskManager.FetchByIdOrName(userCred, diskId)
-	if err != nil {
-		return nil, err
-	}
-	if disk == nil {
-		return nil, httperrors.NewResourceNotFoundError("Disk %s not found", diskId)
-	}
-	if err := self.ValidateAttachDisk(ctx, disk.(*SDisk)); err != nil {
-		return nil, err
-	}
-
-	taskData := data.(*jsonutils.JSONDict)
-	taskData.Set("disk_id", jsonutils.NewString(disk.GetId()))
-
-	if err := self.GetDriver().StartGuestAttachDiskTask(ctx, userCred, self, taskData, ""); err != nil {
-		return nil, err
-	}
-	return nil, nil
-}
-
-func (self *SGuest) StartSyncTask(ctx context.Context, userCred mcclient.TokenCredential, fw_only bool, parentTaskId string) error {
+}
+
+func (self *SGuest) PerformAssociateEip(ctx context.Context, userCred mcclient.TokenCredential, query jsonutils.JSONObject, data jsonutils.JSONObject) (jsonutils.JSONObject, error) {
 	if !utils.IsInStringArray(self.Status, []string{VM_READY, VM_RUNNING}) {
-		return httperrors.NewResourceBusyError("Cannot sync in status %s", self.Status)
-	}
-	data := jsonutils.NewDict()
-	if fw_only {
-		data.Add(jsonutils.JSONTrue, "fw_only")
-	} else if err := self.SetStatus(userCred, VM_SYNC_CONFIG, ""); err != nil {
-		log.Errorf(err.Error())
-		return err
-	}
-	if task, err := taskman.TaskManager.NewTask(ctx, "GuestSyncConfTask", self, userCred, data, parentTaskId, "", nil); err != nil {
-		log.Errorf(err.Error())
-		return err
-	} else {
-		task.ScheduleRun(nil)
-	}
-	return nil
-}
-
-<<<<<<< HEAD
-func (self *SGuest) AllowPerformSuspend(ctx context.Context, userCred mcclient.TokenCredential, query jsonutils.JSONObject, data jsonutils.JSONObject) bool {
-	return self.IsOwner(userCred)
-=======
+		return nil, httperrors.NewInvalidStatusError("cannot associate eip in status %s", self.Status)
+	}
+
+	eip, err := self.GetEip()
+	if err != nil {
+		log.Errorf("Fail to get Eip %s", err)
+		return nil, httperrors.NewGeneralError(err)
+	}
+	if eip != nil {
+		return nil, httperrors.NewInvalidStatusError("already associate with eip")
+	}
+	eipStr := jsonutils.GetAnyString(data, []string{"eip", "eip_id"})
+	if len(eipStr) == 0 {
+		return nil, httperrors.NewInputParameterError("missing eip or eip_id")
+	}
+	eipObj, err := ElasticipManager.FetchByIdOrName(userCred, eipStr)
+	if err != nil {
+		if err == sql.ErrNoRows {
+			return nil, httperrors.NewResourceNotFoundError("eip %s not found", eipStr)
+		} else {
+			return nil, httperrors.NewGeneralError(err)
+		}
+	}
+
+	eip = eipObj.(*SElasticip)
+	eipRegion := eip.GetRegion()
+	instRegion := self.getRegion()
+
+	if eip.Mode == EIP_MODE_INSTANCE_PUBLICIP {
+		return nil, httperrors.NewUnsupportOperationError("fixed eip cannot be associated")
+	}
+
+	eipVm := eip.GetAssociateVM()
+	if eipVm != nil {
+		return nil, httperrors.NewConflictError("eip has been associated")
+	}
+
+	if eipRegion.Id != instRegion.Id {
+		return nil, httperrors.NewInputParameterError("cannot associate eip and instance in different region")
+	}
+
+	host := self.GetHost()
+	if host == nil {
+		return nil, httperrors.NewInputParameterError("server host is not found???")
+	}
+
+	if host.ManagerId != eip.ManagerId {
+		return nil, httperrors.NewInputParameterError("cannot associate eip and instance in different provider")
+	}
+
+	self.SetStatus(userCred, VM_ASSOCIATE_EIP, "associate eip")
+
+	params := jsonutils.NewDict()
+	params.Add(jsonutils.NewString(self.ExternalId), "instance_external_id")
+	params.Add(jsonutils.NewString(self.Id), "instance_id")
+	params.Add(jsonutils.NewString(EIP_ASSOCIATE_TYPE_SERVER), "instance_type")
+
+	err = eip.StartEipAssociateTask(ctx, userCred, params)
+
+	return nil, err
+}
+
 func (self *SGuest) AllowPerformDissociateEip(ctx context.Context, userCred mcclient.TokenCredential, query jsonutils.JSONObject, data jsonutils.JSONObject) bool {
 	return self.IsOwner(userCred) || db.IsAdminAllowPerform(userCred, self, "dissociate-eip")
->>>>>>> 36435eeb
-}
-
-func (self *SGuest) PerformSuspend(ctx context.Context, userCred mcclient.TokenCredential, query jsonutils.JSONObject, data jsonutils.JSONObject) (jsonutils.JSONObject, error) {
-	if self.Status == VM_RUNNING {
-		err := self.StartSuspendTask(ctx, userCred, "")
-		return nil, err
-	}
-	return nil, httperrors.NewInvalidStatusError("Cannot suspend VM in status %s", self.Status)
-}
-
-func (self *SGuest) StartSuspendTask(ctx context.Context, userCred mcclient.TokenCredential, parentTaskId string) error {
-	err := self.SetStatus(userCred, VM_SUSPEND, "do suspend")
-	if err != nil {
-		return err
-	}
-	return self.GetDriver().StartSuspendTask(ctx, userCred, self, nil, parentTaskId)
-}
-
-<<<<<<< HEAD
-func (self *SGuest) AllowPerformStart(ctx context.Context,
-	userCred mcclient.TokenCredential,
-	query jsonutils.JSONObject,
-	data jsonutils.JSONObject) bool {
-	return self.IsOwner(userCred)
-=======
+}
+
+func (self *SGuest) PerformDissociateEip(ctx context.Context, userCred mcclient.TokenCredential, query jsonutils.JSONObject, data jsonutils.JSONObject) (jsonutils.JSONObject, error) {
+	eip, err := self.GetEip()
+	if err != nil {
+		log.Errorf("Fail to get Eip %s", err)
+		return nil, httperrors.NewGeneralError(err)
+	}
+	if eip == nil {
+		return nil, httperrors.NewInvalidStatusError("No eip to dissociate")
+	}
+
+	self.SetStatus(userCred, VM_DISSOCIATE_EIP, "associate eip")
+
+	err = eip.StartEipDissociateTask(ctx, userCred, "")
+	if err != nil {
+		log.Errorf("fail to start dissociate task %s", err)
+		return nil, httperrors.NewGeneralError(err)
+	}
+	return nil, nil
+}
+
 func (self *SGuest) AllowPerformCreateEip(ctx context.Context, userCred mcclient.TokenCredential, query jsonutils.JSONObject, data jsonutils.JSONObject) bool {
 	return self.IsOwner(userCred) || db.IsAdminAllowPerform(userCred, self, "create-eip")
->>>>>>> 36435eeb
-}
-
-func (self *SGuest) PerformStart(ctx context.Context, userCred mcclient.TokenCredential, query jsonutils.JSONObject,
-	data jsonutils.JSONObject) (jsonutils.JSONObject, error) {
-	if utils.IsInStringArray(self.Status, []string{VM_READY, VM_START_FAILED, VM_SAVE_DISK_FAILED, VM_SUSPEND}) {
-		if self.isAllDisksReady() {
-			var kwargs *jsonutils.JSONDict
-			if data != nil {
-				kwargs = data.(*jsonutils.JSONDict)
-			}
-			err := self.GetDriver().PerformStart(ctx, userCred, self, kwargs)
-			return nil, err
-		} else {
-			return nil, httperrors.NewInvalidStatusError("Some disk not ready")
-		}
-	} else {
-		return nil, httperrors.NewInvalidStatusError("Cannot do start server in status %s", self.Status)
-	}
+}
+
+func (self *SGuest) PerformCreateEip(ctx context.Context, userCred mcclient.TokenCredential, query jsonutils.JSONObject, data jsonutils.JSONObject) (jsonutils.JSONObject, error) {
+	bw, err := data.Int("bandwidth")
+	if err != nil {
+		return nil, httperrors.NewInputParameterError("Missing bandwidth")
+	}
+
+	chargeType, _ := data.GetString("charge_type")
+	if len(chargeType) == 0 {
+		chargeType = EIP_CHARGE_TYPE_DEFAULT
+	}
+
+	if len(self.ExternalId) == 0 {
+		return nil, httperrors.NewInvalidStatusError("Not a managed VM")
+	}
+	host := self.GetHost()
+	if host == nil {
+		return nil, httperrors.NewInvalidStatusError("No host???")
+	}
+
+	_, err = host.GetDriver()
+	if err != nil {
+		return nil, httperrors.NewInvalidStatusError("No valid cloud provider")
+	}
+
+	region := host.GetRegion()
+	if region == nil {
+		return nil, httperrors.NewInvalidStatusError("No cloudregion???")
+	}
+
+	err = ElasticipManager.allocateEipAndAssociateVM(ctx, userCred, self, int(bw), chargeType, host.ManagerId, region.Id)
+	if err != nil {
+		return nil, httperrors.NewGeneralError(err)
+	}
+
+	self.SetStatus(userCred, VM_ASSOCIATE_EIP, "allocate and associate EIP")
+
+	return nil, nil
+}
+
+func (self *SGuest) setUserData(ctx context.Context, userCred mcclient.TokenCredential, data string) error {
+	data = base64.StdEncoding.EncodeToString([]byte(data))
+	if len(data) > 16*1024 {
+		return fmt.Errorf("User data is limited to 16 KB.")
+	}
+	err := self.SetMetadata(ctx, "user_data", data, userCred)
+	if err != nil {
+		return err
+	}
+	return nil
+}
+
+func (self *SGuest) AllowPerformUserData(ctx context.Context, userCred mcclient.TokenCredential, query jsonutils.JSONObject, data jsonutils.JSONObject) bool {
+	return self.IsOwner(userCred) || db.IsAdminAllowPerform(userCred, self, "userdata")
+}
+
+func (self *SGuest) PerformUserData(ctx context.Context, userCred mcclient.TokenCredential, query jsonutils.JSONObject, data jsonutils.JSONObject) (jsonutils.JSONObject, error) {
+	userData, err := data.GetString("user_data")
+	if err != nil {
+		return nil, httperrors.NewInputParameterError("missing user_data %s", err)
+	}
+	err = self.setUserData(ctx, userCred, userData)
+	if err != nil {
+		return nil, httperrors.NewGeneralError(err)
+	}
+	if len(self.HostId) > 0 {
+		err = self.StartSyncTask(ctx, userCred, false, "")
+		if err != nil {
+			return nil, httperrors.NewGeneralError(err)
+		}
+	}
+	return nil, nil
 }
 
 func (self *SGuest) SwitchToBackup() error {
@@ -2015,7 +1778,7 @@
 }
 
 func (self *SGuest) AllowPerformSwitchToBackup(ctx context.Context, userCred mcclient.TokenCredential, query jsonutils.JSONObject, data jsonutils.JSONObject) bool {
-	return self.IsAdmin(userCred)
+	return db.IsAdminAllowPerform(userCred, self, "switch-to-backup")
 }
 
 func (self *SGuest) PerformSwitchToBackup(ctx context.Context, userCred mcclient.TokenCredential, query jsonutils.JSONObject, data jsonutils.JSONObject) (jsonutils.JSONObject, error) {
@@ -2035,7 +1798,7 @@
 }
 
 func (manager *SGuestManager) AllowPerformDirtyServerStart(ctx context.Context, userCred mcclient.TokenCredential, query jsonutils.JSONObject, data jsonutils.JSONObject) bool {
-	return userCred.IsSystemAdmin() || userCred.IsAdmin()
+	return db.IsAdminAllowClassPerform(userCred, manager, "dirty-server-start")
 }
 
 func (manager *SGuestManager) PerformDirtyServerStart(ctx context.Context, userCred mcclient.TokenCredential, query jsonutils.JSONObject, data jsonutils.JSONObject) (jsonutils.JSONObject, error) {
@@ -2080,13 +1843,8 @@
 	return nil
 }
 
-<<<<<<< HEAD
 func (self *SGuest) AllowPerformCreateBackup(ctx context.Context, userCred mcclient.TokenCredential, query jsonutils.JSONObject, data jsonutils.JSONObject) bool {
-	return self.IsAdmin(userCred)
-=======
-func (self *SGuest) AllowPerformUserData(ctx context.Context, userCred mcclient.TokenCredential, query jsonutils.JSONObject, data jsonutils.JSONObject) bool {
-	return self.IsOwner(userCred) || db.IsAdminAllowPerform(userCred, self, "userdata")
->>>>>>> 36435eeb
+	return self.IsOwner(userCred) || db.IsAdminAllowPerform(userCred, self, "create-backup")
 }
 
 func (self *SGuest) PerformCreateBackup(ctx context.Context, userCred mcclient.TokenCredential, query jsonutils.JSONObject, data jsonutils.JSONObject) (jsonutils.JSONObject, error) {
@@ -2125,7 +1883,6 @@
 	return nil, nil
 }
 
-<<<<<<< HEAD
 func (self *SGuest) CreateBackupDisks(ctx context.Context, userCred mcclient.TokenCredential, parentTaskId string) error {
 	if task, err := taskman.TaskManager.NewTask(ctx, "GuestCreateBackupDisksTask", self, userCred, nil, parentTaskId, "", nil); err != nil {
 		log.Errorf(err.Error())
@@ -2148,7 +1905,8 @@
 		task.ScheduleRun(nil)
 	}
 	return nil
-=======
+}
+
 func (self *SGuest) AllowPerformSetExtraOption(ctx context.Context, userCred mcclient.TokenCredential, query jsonutils.JSONObject, data jsonutils.JSONObject) bool {
 	return db.IsAdminAllowPerform(userCred, self, "set-extra-option")
 }
@@ -2189,5 +1947,4 @@
 	extraOptions := self.GetExtraOptions(userCred)
 	extraOptions.Remove(key)
 	return nil, self.SetExtraOptions(ctx, userCred, extraOptions)
->>>>>>> 36435eeb
 }