package models

import (
	"context"
	"database/sql"
	"fmt"
	"sync"
	"time"

	"yunion.io/x/jsonutils"
	"yunion.io/x/log"
	"yunion.io/x/pkg/tristate"
	"yunion.io/x/pkg/util/timeutils"
	"yunion.io/x/pkg/utils"
	"yunion.io/x/sqlchemy"

	"yunion.io/x/onecloud/pkg/cloudcommon/db"
	"yunion.io/x/onecloud/pkg/cloudcommon/db/taskman"
	"yunion.io/x/onecloud/pkg/cloudprovider"
	"yunion.io/x/onecloud/pkg/compute/options"
	"yunion.io/x/onecloud/pkg/httperrors"
	"yunion.io/x/onecloud/pkg/mcclient"
	"yunion.io/x/onecloud/pkg/mcclient/auth"
	"yunion.io/x/onecloud/pkg/mcclient/modules"
	"yunion.io/x/onecloud/pkg/util/logclient"
)

const (
	CLOUD_PROVIDER_INIT         = "init"
	CLOUD_PROVIDER_CONNECTED    = "connected"
	CLOUD_PROVIDER_DISCONNECTED = "disconnected"

	CLOUD_PROVIDER_SYNC_STATUS_QUEUED  = "queued"
	CLOUD_PROVIDER_SYNC_STATUS_SYNCING = "syncing"
	CLOUD_PROVIDER_SYNC_STATUS_IDLE    = "idle"

	CLOUD_PROVIDER_KVM       = "KVM"
	CLOUD_PROVIDER_VMWARE    = "VMware"
	CLOUD_PROVIDER_ALIYUN    = "Aliyun"
	CLOUD_PROVIDER_QCLOUD    = "Qcloud"
	CLOUD_PROVIDER_AZURE     = "Azure"
	CLOUD_PROVIDER_AWS       = "Aws"
	CLOUD_PROVIDER_HUAWEI    = "Huawei"
	CLOUD_PROVIDER_OPENSTACK = "OpenStack"

	CLOUD_PROVIDER_HEALTH_NORMAL    = "normal"    // 远端处于健康状态
	CLOUD_PROVIDER_HEALTH_SUSPENDED = "suspended" // 远端处于冻结状态
	CLOUD_PROVIDER_HEALTH_ARREARS   = "arrears"   // 远端处于欠费状态
)

var (
	CLOUD_PROVIDER_VALID_STATUS = []string{CLOUD_PROVIDER_CONNECTED}

	CLOUD_PROVIDERS = []string{
		CLOUD_PROVIDER_KVM,
		CLOUD_PROVIDER_VMWARE,
		CLOUD_PROVIDER_ALIYUN,
		CLOUD_PROVIDER_QCLOUD,
		CLOUD_PROVIDER_AZURE,
		CLOUD_PROVIDER_AWS,
		CLOUD_PROVIDER_HUAWEI,
		CLOUD_PROVIDER_OPENSTACK,
	}
)

type SCloudproviderManager struct {
	db.SEnabledStatusStandaloneResourceBaseManager
}

var CloudproviderManager *SCloudproviderManager

func init() {
	CloudproviderManager = &SCloudproviderManager{
		SEnabledStatusStandaloneResourceBaseManager: db.NewEnabledStatusStandaloneResourceBaseManager(
			SCloudprovider{},
			"cloudproviders_tbl",
			"cloudprovider",
			"cloudproviders",
		),
	}
}

type SCloudprovider struct {
	db.SEnabledStatusStandaloneResourceBase

	SSyncableBaseResource

	// HealthStatus string `width:"64" charset:"ascii" nullable:"false" list:"admin" update:"admin" create:"admin_optional"` // 云端服务健康状态。例如欠费、项目冻结都属于不健康状态。
	// Hostname string `width:"64" charset:"ascii" nullable:"true"` // Column(VARCHAR(64, charset='ascii'), nullable=False)
	// port = Column(Integer, nullable=False)
	// Version string `width:"32" charset:"ascii" nullable:"true" list:"admin"` // Column(VARCHAR(32, charset='ascii'), nullable=True)
	// Sysinfo jsonutils.JSONObject `get:"admin"` // Column(JSONEncodedDict, nullable=True)

	AccessUrl string `width:"64" charset:"ascii" nullable:"true" list:"admin" update:"admin" create:"admin_optional"`
	Account   string `width:"128" charset:"ascii" nullable:"false" list:"admin" create:"admin_required"` // Column(VARCHAR(64, charset='ascii'), nullable=False)
	Secret    string `width:"256" charset:"ascii" nullable:"false" list:"admin" create:"admin_required"` // Column(VARCHAR(256, charset='ascii'), nullable=False)

	CloudaccountId string `width:"36" charset:"ascii" nullable:"false" list:"user" create:"required"`

	ProjectId string `name:"tenant_id" width:"128" charset:"ascii" nullable:"true" list:"admin"`

	// LastSync time.Time `get:"admin" list:"admin"` // = Column(DateTime, nullable=True)

	Provider string `width:"64" charset:"ascii" list:"admin" create:"admin_required"`
}

func (manager *SCloudproviderManager) GetOwnerId(userCred mcclient.IIdentityProvider) string {
	return userCred.GetProjectId()
}

func (self *SCloudprovider) GetOwnerProjectId() string {
	return self.ProjectId
}

func (self *SCloudproviderManager) AllowListItems(ctx context.Context, userCred mcclient.TokenCredential, query jsonutils.JSONObject) bool {
	return db.IsAdminAllowList(userCred, self)
}

func (self *SCloudproviderManager) AllowCreateItem(ctx context.Context, userCred mcclient.TokenCredential, query jsonutils.JSONObject, data jsonutils.JSONObject) bool {
	return db.IsAdminAllowCreate(userCred, self)
}

func (self *SCloudprovider) AllowGetDetails(ctx context.Context, userCred mcclient.TokenCredential, query jsonutils.JSONObject) bool {
	return db.IsAdminAllowGet(userCred, self)
}

func (self *SCloudprovider) AllowUpdateItem(ctx context.Context, userCred mcclient.TokenCredential) bool {
	return db.IsAdminAllowUpdate(userCred, self)
}

func (self *SCloudprovider) AllowDeleteItem(ctx context.Context, userCred mcclient.TokenCredential, query jsonutils.JSONObject, data jsonutils.JSONObject) bool {
	return db.IsAdminAllowDelete(userCred, self)
}

func (self *SCloudprovider) ValidateDeleteCondition(ctx context.Context) error {
	if self.Enabled {
		return httperrors.NewInvalidStatusError("provider is enabled")
	}
	usage := self.getUsage()
	if !usage.isEmpty() {
		return httperrors.NewNotEmptyError("Not an empty cloud provider")
	}
	return self.SEnabledStatusStandaloneResourceBase.ValidateDeleteCondition(ctx)
}

func (manager *SCloudproviderManager) GetPublicProviderIdsQuery() *sqlchemy.SSubQuery {
	return manager.GetProviderIdsQuery(tristate.True, tristate.None)
}

func (manager *SCloudproviderManager) GetPrivateProviderIdsQuery() *sqlchemy.SSubQuery {
	return manager.GetProviderIdsQuery(tristate.False, tristate.None)
}

func (manager *SCloudproviderManager) GetOnPremiseProviderIdsQuery() *sqlchemy.SSubQuery {
	return manager.GetProviderIdsQuery(tristate.False, tristate.True)
}

func (manager *SCloudproviderManager) GetProviderIdsQuery(isPublic tristate.TriState, isOnPremise tristate.TriState) *sqlchemy.SSubQuery {
	q := manager.Query("id")
	account := CloudaccountManager.Query().SubQuery()
	q = q.Join(account, sqlchemy.Equals(
		account.Field("id"), q.Field("cloudaccount_id")),
	)
	if isPublic.IsTrue() {
		q = q.Filter(sqlchemy.IsTrue(account.Field("is_public_cloud")))
	} else if isPublic.IsFalse() {
		q = q.Filter(sqlchemy.IsFalse(account.Field("is_public_cloud")))
	}
	if isOnPremise.IsTrue() {
		q = q.Filter(sqlchemy.IsTrue(account.Field("is_on_premise")))
	} else if isOnPremise.IsFalse() {
		q = q.Filter(sqlchemy.IsTrue(account.Field("is_on_premise")))
	}
	return q.SubQuery()
}

func (self *SCloudprovider) CleanSchedCache() {
	hosts := []SHost{}
	q := HostManager.Query().Equals("manager_id", self.Id)
	if err := db.FetchModelObjects(HostManager, q, &hosts); err != nil {
		log.Errorf("failed to get hosts for cloudprovider %s error: %v", self.Name, err)
		return
	}
	for _, host := range hosts {
		host.ClearSchedDescCache()
	}
}

func (self *SCloudprovider) GetGuestCount() int {
	sq := HostManager.Query("id").Equals("manager_id", self.Id)
	return GuestManager.Query().In("host_id", sq).Count()
}

func (self *SCloudprovider) GetHostCount() int {
	return HostManager.Query().Equals("manager_id", self.Id).Count()
}

func (self *SCloudprovider) getVpcCount() int {
	return VpcManager.Query().Equals("manager_id", self.Id).Count()
}

func (self *SCloudprovider) getStorageCount() int {
	return StorageManager.Query().Equals("manager_id", self.Id).Count()
}

func (self *SCloudprovider) getStoragecacheCount() int {
	return StoragecacheManager.Query().Equals("manager_id", self.Id).Count()
}

func (self *SCloudprovider) getEipCount() int {
	return ElasticipManager.Query().Equals("manager_id", self.Id).Count()
}

func (self *SCloudprovider) getSnapshotCount() int {
	return SnapshotManager.Query().Equals("manager_id", self.Id).Count()
}

func (self *SCloudprovider) getLoadbalancerCount() int {
	return LoadbalancerManager.Query().Equals("manager_id", self.Id).Count()
}

func (self *SCloudprovider) ValidateUpdateData(ctx context.Context, userCred mcclient.TokenCredential, query jsonutils.JSONObject, data *jsonutils.JSONDict) (*jsonutils.JSONDict, error) {
	return self.SEnabledStatusStandaloneResourceBase.ValidateUpdateData(ctx, userCred, query, data)
}

func (self *SCloudproviderManager) ValidateCreateData(ctx context.Context, userCred mcclient.TokenCredential, ownerProjId string, query jsonutils.JSONObject, data *jsonutils.JSONDict) (*jsonutils.JSONDict, error) {
	return nil, httperrors.NewUnsupportOperationError("Directly creating cloudprovider is not supported, create cloudaccount instead")
}

func (self *SCloudprovider) getAccessUrl() string {
	if len(self.AccessUrl) > 0 {
		return self.AccessUrl
	}
	account := self.GetCloudaccount()
	return account.AccessUrl
}

func (self *SCloudprovider) getPassword() (string, error) {
	if len(self.Secret) == 0 {
		account := self.GetCloudaccount()
		return account.getPassword()
	}
	return utils.DescryptAESBase64(self.Id, self.Secret)
}

func (self *SCloudprovider) syncProject(ctx context.Context, userCred mcclient.TokenCredential) error {
	if len(self.ProjectId) > 0 {
		_, err := db.TenantCacheManager.FetchTenantById(ctx, self.ProjectId)
		if err != nil && err != sql.ErrNoRows {
			log.Errorf("fetch existing tenant by id fail %s", err)
		} else if err == nil {
			return nil // find the project, skip sync
		}
	}

	if len(self.Name) == 0 {
		log.Errorf("syncProject: provider name is empty???")
		return fmt.Errorf("cannot syncProject for empty name")
	}

	tenant, err := db.TenantCacheManager.FetchTenantByIdOrName(ctx, self.Name)
	if err != nil && err != sql.ErrNoRows {
		log.Errorf("fetchTenantByIdorName error %s: %s", self.Name, err)
		return err
	}

	var projectId string
	if err == sql.ErrNoRows { // create one
		s := auth.GetAdminSession(ctx, options.Options.Region, "")
		params := jsonutils.NewDict()
		params.Add(jsonutils.NewString(self.Name), "name")
		params.Add(jsonutils.NewString(fmt.Sprintf("auto create from cloud provider %s (%s)", self.Name, self.Id)), "description")

		project, err := modules.Projects.Create(s, params)

		if err != nil {
			log.Errorf("create project fail %s", err)
			return err
		}
		projectId, err = project.GetString("id")
		if err != nil {
			return err
		}
	} else {
		projectId = tenant.Id
	}

	return self.saveProject(userCred, projectId)
}

func (self *SCloudprovider) saveProject(userCred mcclient.TokenCredential, projectId string) error {
	if projectId != self.ProjectId {
		diff, err := db.Update(self, func() error {
			self.ProjectId = projectId
			return nil
		})
		if err != nil {
			log.Errorf("update projectId fail: %s", err)
			return err
		}
		db.OpsLog.LogEvent(self, db.ACT_UPDATE, diff, userCred)
		logclient.AddSimpleActionLog(self, db.ACT_UPDATE, diff, userCred, true)
	}
	return nil
}

type SSyncRange struct {
	Force       bool
	FullSync    bool
	ProjectSync bool
	Region      []string
	Zone        []string
	Host        []string
}

func (sr *SSyncRange) NeedSyncInfo() bool {
	if sr.FullSync {
		return true
	}
	if sr.Region != nil && len(sr.Region) > 0 {
		return true
	}
	if sr.Zone != nil && len(sr.Zone) > 0 {
		return true
	}
	if sr.Host != nil && len(sr.Host) > 0 {
		return true
	}
	return false
}

func (sr *SSyncRange) normalizeRegionIds() error {
	for i := 0; i < len(sr.Region); i += 1 {
		obj, err := CloudregionManager.FetchByIdOrName(nil, sr.Region[i])
		if err != nil {
			if err == sql.ErrNoRows {
				return httperrors.NewResourceNotFoundError("Region %s not found", sr.Region[i])
			} else {
				return err
			}
		}
		sr.Region[i] = obj.GetId()
	}
	return nil
}

func (sr *SSyncRange) normalizeZoneIds() error {
	for i := 0; i < len(sr.Zone); i += 1 {
		obj, err := ZoneManager.FetchByIdOrName(nil, sr.Zone[i])
		if err != nil {
			if err == sql.ErrNoRows {
				return httperrors.NewResourceNotFoundError("Zone %s not found", sr.Zone[i])
			} else {
				return err
			}
		}
		zone := obj.(*SZone)
		region := zone.GetRegion()
		if region == nil {
			continue
		}
		sr.Zone[i] = zone.GetId()
		if !utils.IsInStringArray(region.Id, sr.Region) {
			sr.Region = append(sr.Region, region.Id)
		}
	}
	return nil
}

func (sr *SSyncRange) normalizeHostIds() error {
	for i := 0; i < len(sr.Host); i += 1 {
		obj, err := HostManager.FetchByIdOrName(nil, sr.Host[i])
		if err != nil {
			if err == sql.ErrNoRows {
				return httperrors.NewResourceNotFoundError("Host %s not found", sr.Host[i])
			} else {
				return err
			}
		}
		host := obj.(*SHost)
		zone := host.GetZone()
		if zone == nil {
			continue
		}
		region := zone.GetRegion()
		if region == nil {
			continue
		}
		sr.Host[i] = host.GetId()
		if !utils.IsInStringArray(zone.Id, sr.Zone) {
			sr.Zone = append(sr.Zone, zone.Id)
		}
		if !utils.IsInStringArray(region.Id, sr.Region) {
			sr.Region = append(sr.Region, region.Id)
		}
	}
	return nil
}

func (sr *SSyncRange) Normalize() error {
	if sr.Region != nil && len(sr.Region) > 0 {
		err := sr.normalizeRegionIds()
		if err != nil {
			return err
		}
	} else {
		sr.Region = make([]string, 0)
	}
	if sr.Zone != nil && len(sr.Zone) > 0 {
		err := sr.normalizeZoneIds()
		if err != nil {
			return err
		}
	} else {
		sr.Zone = make([]string, 0)
	}
	if sr.Host != nil && len(sr.Host) > 0 {
		err := sr.normalizeHostIds()
		if err != nil {
			return err
		}
	} else {
		sr.Host = make([]string, 0)
	}
	return nil
}

func (self *SCloudprovider) AllowPerformSync(ctx context.Context, userCred mcclient.TokenCredential, query jsonutils.JSONObject, data jsonutils.JSONObject) bool {
	return db.IsAdminAllowPerform(userCred, self, "sync")
}

func (self *SCloudprovider) PerformSync(ctx context.Context, userCred mcclient.TokenCredential, query jsonutils.JSONObject, data jsonutils.JSONObject) (jsonutils.JSONObject, error) {
	if !self.Enabled {
		return nil, httperrors.NewInvalidStatusError("Cloudprovider disabled")
	}
	account := self.GetCloudaccount()
	if account.EnableAutoSync {
		return nil, httperrors.NewInvalidStatusError("Account auto sync enabled")
	}
	syncRange := SSyncRange{}
	err := data.Unmarshal(&syncRange)
	if err != nil {
		return nil, httperrors.NewInputParameterError("invalid input %s", err)
	}
	if self.CanSync() || syncRange.Force {
		err = self.StartSyncCloudProviderInfoTask(ctx, userCred, &syncRange, "")
	}
	return nil, err
}

func (self *SCloudprovider) StartSyncCloudProviderInfoTask(ctx context.Context, userCred mcclient.TokenCredential, syncRange *SSyncRange, parentTaskId string) error {
	params := jsonutils.NewDict()
	if syncRange != nil {
		params.Add(jsonutils.Marshal(syncRange), "sync_range")
	}
	task, err := taskman.TaskManager.NewTask(ctx, "CloudProviderSyncInfoTask", self, userCred, params, parentTaskId, "", nil)
	if err != nil {
		log.Errorf("startSyncCloudProviderInfoTask newTask error %s", err)
		return err
	}
	self.markStartSync(userCred)
	db.OpsLog.LogEvent(self, db.ACT_SYNC_HOST_START, "", userCred)
	task.ScheduleRun(nil)
	return nil
}

func (self *SCloudprovider) AllowPerformChangeProject(ctx context.Context, userCred mcclient.TokenCredential, query jsonutils.JSONObject, data jsonutils.JSONObject) bool {
	return db.IsAdminAllowPerform(userCred, self, "change-project")
}

func (self *SCloudprovider) PerformChangeProject(ctx context.Context, userCred mcclient.TokenCredential, query jsonutils.JSONObject, data jsonutils.JSONObject) (jsonutils.JSONObject, error) {
	project, err := data.GetString("project")
	if err != nil {
		return nil, httperrors.NewInputParameterError("Missing project parameter")
	}

	tenant, err := db.TenantCacheManager.FetchTenantByIdOrName(ctx, project)
	if err != nil {
		return nil, httperrors.NewNotFoundError("project %s not found", project)
	}

	if self.ProjectId == tenant.Id {
		return nil, nil
	}

	err = self.saveProject(userCred, tenant.Id)
	if err != nil {
		log.Errorf("Update cloudprovider error: %v", err)
		return nil, httperrors.NewGeneralError(err)
	}

	return nil, self.StartSyncCloudProviderInfoTask(ctx, userCred, &SSyncRange{FullSync: true, ProjectSync: true}, "")
}

func (self *SCloudprovider) markStartSync(userCred mcclient.TokenCredential) error {
	_, err := db.Update(self, func() error {
		self.SyncStatus = CLOUD_PROVIDER_SYNC_STATUS_QUEUED
		return nil
	})
	if err != nil {
		log.Errorf("Fail tp update last_sync %s", err)
		return err
	}
	return nil
}

func (self *SCloudprovider) MarkSyncing(userCred mcclient.TokenCredential) error {
	_, err := db.Update(self, func() error {
		self.SyncStatus = CLOUD_PROVIDER_SYNC_STATUS_SYNCING
		self.LastSync = timeutils.UtcNow()
		self.LastSyncEndAt = time.Time{}
		return nil
	})
	if err != nil {
		log.Errorf("Fail tp update last_sync %s", err)
		return err
	}
	return nil
}

func (self *SCloudprovider) MarkEndSync(userCred mcclient.TokenCredential) error {
	_, err := db.Update(self, func() error {
		self.SyncStatus = CLOUD_PROVIDER_SYNC_STATUS_IDLE
		self.LastSyncEndAt = timeutils.UtcNow()
		return nil
	})
	if err != nil {
		log.Errorf("Fail tp update last_sync %s", err)
		return err
	}
	return nil
}

func (self *SCloudprovider) GetProviderFactory() (cloudprovider.ICloudProviderFactory, error) {
	return cloudprovider.GetProviderFactory(self.Provider)
}

func (self *SCloudprovider) GetProvider() (cloudprovider.ICloudProvider, error) {
	if !self.Enabled {
		return nil, fmt.Errorf("Cloud provider is not enabled")
	}

	accessUrl := self.getAccessUrl()
	passwd, err := self.getPassword()
	if err != nil {
		return nil, err
	}
	return cloudprovider.GetProvider(self.Id, self.Name, accessUrl, self.Account, passwd, self.Provider)
}

func (self *SCloudprovider) savePassword(secret string) error {
	sec, err := utils.EncryptAESBase64(self.Id, secret)
	if err != nil {
		return err
	}

	_, err = db.Update(self, func() error {
		self.Secret = sec
		return nil
	})
	return err
}

func (self *SCloudprovider) GetCloudaccount() *SCloudaccount {
	return CloudaccountManager.FetchCloudaccountById(self.CloudaccountId)
}

func (manager *SCloudproviderManager) FetchCloudproviderById(providerId string) *SCloudprovider {
	providerObj, err := manager.FetchById(providerId)
	if err != nil {
		log.Errorf("fetch cloud provider %s: %s", providerId, err)
		return nil
	}
	return providerObj.(*SCloudprovider)
}

func (manager *SCloudproviderManager) FetchCloudproviderByIdOrName(providerId string) *SCloudprovider {
	providerObj, err := manager.FetchByIdOrName(nil, providerId)
	if err != nil {
		if err != sql.ErrNoRows {
			log.Errorf("%s", err)
		}
		return nil
	}
	return providerObj.(*SCloudprovider)
}

type SCloudproviderUsage struct {
	GuestCount        int
	HostCount         int
	VpcCount          int
	StorageCount      int
	StorageCacheCount int
	EipCount          int
	SnapshotCount     int
	LoadbalancerCount int
}

func (usage *SCloudproviderUsage) isEmpty() bool {
	if usage.HostCount > 0 {
		return false
	}
	if usage.VpcCount > 0 {
		return false
	}
	if usage.StorageCount > 0 {
		return false
	}
	if usage.StorageCacheCount > 0 {
		return false
	}
	if usage.EipCount > 0 {
		return false
	}
	if usage.SnapshotCount > 0 {
		return false
	}
	if usage.LoadbalancerCount > 0 {
		return false
	}
	return true
}

func (self *SCloudprovider) getUsage() *SCloudproviderUsage {
	usage := SCloudproviderUsage{}

	usage.GuestCount = self.GetGuestCount()
	usage.HostCount = self.GetHostCount()
	usage.VpcCount = self.getVpcCount()
	usage.StorageCount = self.getStorageCount()
	usage.StorageCacheCount = self.getStoragecacheCount()
	usage.EipCount = self.getEipCount()
	usage.SnapshotCount = self.getSnapshotCount()
	usage.LoadbalancerCount = self.getLoadbalancerCount()

	return &usage
}

func (self *SCloudprovider) getProject(ctx context.Context) *db.STenant {
	proj, _ := db.TenantCacheManager.FetchTenantById(ctx, self.ProjectId)
	return proj
}

func (self *SCloudprovider) getMoreDetails(ctx context.Context, extra *jsonutils.JSONDict) *jsonutils.JSONDict {
	extra.Update(jsonutils.Marshal(self.getUsage()))
	project := self.getProject(ctx)
	if project != nil {
		extra.Add(jsonutils.NewString(project.Name), "tenant")
	}
	account := self.GetCloudaccount()
	if account != nil {
		extra.Add(jsonutils.NewString(account.GetName()), "cloudaccount")
	}
	return extra
}

func (self *SCloudprovider) GetCustomizeColumns(ctx context.Context, userCred mcclient.TokenCredential, query jsonutils.JSONObject) *jsonutils.JSONDict {
	extra := self.SEnabledStatusStandaloneResourceBase.GetCustomizeColumns(ctx, userCred, query)
	return self.getMoreDetails(ctx, extra)
}

func (self *SCloudprovider) GetExtraDetails(ctx context.Context, userCred mcclient.TokenCredential, query jsonutils.JSONObject) (*jsonutils.JSONDict, error) {
	extra, err := self.SEnabledStatusStandaloneResourceBase.GetExtraDetails(ctx, userCred, query)
	if err != nil {
		return nil, err
	}
	return self.getMoreDetails(ctx, extra), nil
}

func (manager *SCloudproviderManager) InitializeData() error {
	// move vmware info from vcenter to cloudprovider
	vcenters := make([]SVCenter, 0)
	q := VCenterManager.Query()
	err := db.FetchModelObjects(VCenterManager, q, &vcenters)
	if err != nil {
		return err
	}
	for _, vc := range vcenters {
		_, err := CloudproviderManager.FetchById(vc.Id)
		if err != nil {
			if err == sql.ErrNoRows {
				err = manager.migrateVCenterInfo(&vc)
				if err != nil {
					log.Errorf("migrateVcenterInfo fail %s", err)
					return err
				}
				_, err = db.Update(&vc, func() error {
					return vc.MarkDelete()
				})
				if err != nil {
					log.Errorf("delete vcenter record fail %s", err)
					return err
				}
			} else {
				log.Errorf("fetch cloudprovider fail %s", err)
				return err
			}
		} else {
			log.Debugf("vcenter info has been migrate into cloudprovider")
		}
	}

	// fill empty projectId with system project ID
	providers := make([]SCloudprovider, 0)
	q = CloudproviderManager.Query()
	q = q.Filter(sqlchemy.OR(sqlchemy.IsEmpty(q.Field("tenant_id")), sqlchemy.IsNull(q.Field("tenant_id"))))
	err = db.FetchModelObjects(CloudproviderManager, q, &providers)
	if err != nil {
		log.Errorf("query cloudproviders with empty tenant_id fail %s", err)
		return err
	}
	for i := 0; i < len(providers); i += 1 {
		_, err := db.Update(&providers[i], func() error {
			providers[i].ProjectId = auth.AdminCredential().GetProjectId()
			return nil
		})
		if err != nil {
			log.Errorf("update cloudprovider project fail %s", err)
			return err
		}
	}

	return nil
}

func (manager *SCloudproviderManager) migrateVCenterInfo(vc *SVCenter) error {
	cp := SCloudprovider{}
	cp.SetModelManager(manager)

	cp.Id = vc.Id
	cp.Name = db.GenerateName(manager, "", vc.Name)
	cp.Status = vc.Status
	cp.AccessUrl = fmt.Sprintf("https://%s:%d", vc.Hostname, vc.Port)
	cp.Account = vc.Account
	cp.Secret = vc.Password
	cp.LastSync = vc.LastSync
	cp.Provider = CLOUD_PROVIDER_VMWARE

	return manager.TableSpec().Insert(&cp)
}

func (manager *SCloudproviderManager) ListItemFilter(ctx context.Context, q *sqlchemy.SQuery, userCred mcclient.TokenCredential, query jsonutils.JSONObject) (*sqlchemy.SQuery, error) {
	accountStr, _ := query.GetString("account")
	if len(accountStr) > 0 {
		queryDict := query.(*jsonutils.JSONDict)
		queryDict.Remove("account")
		accountObj, err := CloudaccountManager.FetchByIdOrName(userCred, accountStr)
		if err != nil {
			if err == sql.ErrNoRows {
				return nil, httperrors.NewResourceNotFoundError2(manager.Keyword(), accountStr)
			} else {
				return nil, httperrors.NewGeneralError(err)
			}
		}
		q = q.Equals("cloudaccount_id", accountObj.GetId())
	}
	q, err := manager.SEnabledStatusStandaloneResourceBaseManager.ListItemFilter(ctx, q, userCred, query)
	if err != nil {
		return nil, err
	}
	managerStr, _ := query.GetString("manager")
	if len(managerStr) > 0 {
		providerObj, err := manager.FetchByIdOrName(userCred, managerStr)
		if err != nil {
			if err == sql.ErrNoRows {
				return nil, httperrors.NewResourceNotFoundError2(CloudproviderManager.Keyword(), managerStr)
			} else {
				return nil, httperrors.NewGeneralError(err)
			}
		}
		q = q.Equals("id", providerObj.GetId())
	}

	if jsonutils.QueryBoolean(query, "public_cloud", false) {
		cloudaccounts := CloudaccountManager.Query().SubQuery()
		q = q.Join(cloudaccounts, sqlchemy.Equals(cloudaccounts.Field("id"), q.Field("cloudaccount_id")))
		q = q.Filter(sqlchemy.IsTrue(cloudaccounts.Field("is_public_cloud")))
	}

	if jsonutils.QueryBoolean(query, "private_cloud", false) {
		cloudaccounts := CloudaccountManager.Query().SubQuery()
		q = q.Join(cloudaccounts, sqlchemy.Equals(cloudaccounts.Field("id"), q.Field("cloudaccount_id")))
		q = q.Filter(sqlchemy.IsFalse(cloudaccounts.Field("is_public_cloud")))
	}

	if jsonutils.QueryBoolean(query, "is_on_premise", false) {
		cloudaccounts := CloudaccountManager.Query().SubQuery()
		q = q.Join(cloudaccounts, sqlchemy.Equals(cloudaccounts.Field("id"), q.Field("cloudaccount_id")))
		q = q.Filter(sqlchemy.IsFalse(cloudaccounts.Field("is_public_cloud")))
		q = q.Filter(sqlchemy.IsTrue(cloudaccounts.Field("is_on_premise")))
	}

	return q, nil
}

<<<<<<< HEAD
func (provider *SCloudprovider) markProviderDisconnected(ctx context.Context, userCred mcclient.TokenCredential) error {
	_, err := db.UpdateWithLock(ctx, provider, func() error {
		provider.Enabled = false
		return nil
	})
	if err != nil {
		return err
	}
	return provider.SetStatus(userCred, CLOUD_PROVIDER_DISCONNECTED, "not a subaccount")
}

func (provider *SCloudprovider) markProviderConnected(ctx context.Context, userCred mcclient.TokenCredential) error {
	return provider.SetStatus(userCred, CLOUD_PROVIDER_CONNECTED, "")
}

func (provider *SCloudprovider) prepareCloudproviderRegions(ctx context.Context, userCred mcclient.TokenCredential) ([]SCloudproviderregion, error) {
	driver, err := provider.GetProvider()
	if err != nil {
		return nil, err
	}
	if driver.GetFactory().IsOnPremise() {
		cpr := CloudproviderRegionManager.FetchByIdsOrCreate(provider.Id, DEFAULT_REGION_ID)
		return []SCloudproviderregion{*cpr}, nil
	}
	iregions := driver.GetIRegions()
	externalIdPrefix := driver.GetCloudRegionExternalIdPrefix()
	_, _, cprs, result := CloudregionManager.SyncRegions(ctx, userCred, provider, externalIdPrefix, iregions)
	if result.IsError() {
		log.Errorf("syncRegion fail %s", result.Result())
	}
	return cprs, nil
}

func (provider *SCloudprovider) GetEnabledCloudproviderRegions() []SCloudproviderregion {
	q := CloudproviderRegionManager.Query()
	q = q.IsTrue("enabled")
	q = q.Equals("cloudprovider_id", provider.Id)
	q = q.Equals("sync_status", CLOUD_PROVIDER_SYNC_STATUS_IDLE)

	return CloudproviderRegionManager.fetchRecordsByQuery(q)
}

func (provider *SCloudprovider) syncCloudproviderRegions(userCred mcclient.TokenCredential, syncRange *SSyncRange, wg *sync.WaitGroup) {
	cprs := provider.GetEnabledCloudproviderRegions()
	for i := range cprs {
		if cprs[i].LastSyncEndAt.IsZero() || time.Now().Sub(cprs[i].LastSyncEndAt) > time.Duration(cprs[i].getSyncIntervalSeconds(nil))*time.Second {
			var waitChan chan bool = nil
			if wg != nil {
				wg.Add(1)
				waitChan = make(chan bool)
			}
			cprs[i].submitSyncTask(userCred, syncRange, waitChan)
			if wg != nil {
				<-waitChan
				wg.Done()
			}
		}
	}
}

func (provider *SCloudprovider) SyncCallSyncCloudproviderRegions(userCred mcclient.TokenCredential, syncRange *SSyncRange) {
	var wg sync.WaitGroup
	provider.syncCloudproviderRegions(userCred, syncRange, &wg)
	wg.Wait()
=======
func (self *SCloudprovider) IsAvailable() bool {
	if !self.Enabled {
		return false
	}
	if !utils.IsInStringArray(self.Status, CLOUD_PROVIDER_VALID_STATUS) {
		return false
	}
	return true
>>>>>>> 02e8d93f
}<|MERGE_RESOLUTION|>--- conflicted
+++ resolved
@@ -793,7 +793,6 @@
 	return q, nil
 }
 
-<<<<<<< HEAD
 func (provider *SCloudprovider) markProviderDisconnected(ctx context.Context, userCred mcclient.TokenCredential) error {
 	_, err := db.UpdateWithLock(ctx, provider, func() error {
 		provider.Enabled = false
@@ -858,7 +857,8 @@
 	var wg sync.WaitGroup
 	provider.syncCloudproviderRegions(userCred, syncRange, &wg)
 	wg.Wait()
-=======
+}
+
 func (self *SCloudprovider) IsAvailable() bool {
 	if !self.Enabled {
 		return false
@@ -867,5 +867,4 @@
 		return false
 	}
 	return true
->>>>>>> 02e8d93f
 }