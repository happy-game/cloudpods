--- conflicted
+++ resolved
@@ -367,15 +367,8 @@
 	lbcert.Fingerprint = extCertificate.GetFingerprint()
 	lbcert.NotAfter = extCertificate.GetExpireTime()
 
-<<<<<<< HEAD
+	lbcert.ProjectSrc = db.PROJECT_SOURCE_CLOUD
 	lbcert.ProjectId = projectId
-=======
-	lbcert.ProjectSrc = db.PROJECT_SOURCE_CLOUD
-	lbcert.ProjectId = userCred.GetProjectId()
-	if len(projectId) > 0 {
-		lbcert.ProjectId = projectId
-	}
->>>>>>> 3f5501c8
 
 	if extProjectId := extCertificate.GetProjectId(); len(extProjectId) > 0 {
 		externalProject, err := ExternalProjectManager.GetProject(extProjectId, lbcert.ManagerId)
@@ -411,6 +404,10 @@
 		lbcert.NotAfter = extCertificate.GetExpireTime()
 
 		if projectSync && lbcert.ProjectSrc != db.PROJECT_SOURCE_LOCAL {
+			lbcert.ProjectSrc = db.PROJECT_SOURCE_CLOUD
+			if len(projectId) > 0 {
+				lbcert.ProjectId = projectId
+			}
 			if extProjectId := extCertificate.GetProjectId(); len(extProjectId) > 0 {
 				extProject, err := ExternalProjectManager.GetProject(extProjectId, lbcert.ManagerId)
 				if err != nil {
