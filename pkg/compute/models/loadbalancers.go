package models

import (
	"context"
	"fmt"

	"yunion.io/x/jsonutils"
	"yunion.io/x/log"
	"yunion.io/x/pkg/util/compare"
	"yunion.io/x/pkg/util/netutils"
	"yunion.io/x/sqlchemy"

	"yunion.io/x/onecloud/pkg/cloudcommon/db"
	"yunion.io/x/onecloud/pkg/cloudcommon/db/lockman"
	"yunion.io/x/onecloud/pkg/cloudcommon/db/taskman"
	"yunion.io/x/onecloud/pkg/cloudcommon/validators"
	"yunion.io/x/onecloud/pkg/cloudprovider"
	"yunion.io/x/onecloud/pkg/compute/consts"
	"yunion.io/x/onecloud/pkg/httperrors"
	"yunion.io/x/onecloud/pkg/mcclient"
)

type SLoadbalancerManager struct {
	db.SVirtualResourceBaseManager
}

var LoadbalancerManager *SLoadbalancerManager

func init() {
	LoadbalancerManager = &SLoadbalancerManager{
		SVirtualResourceBaseManager: db.NewVirtualResourceBaseManager(
			SLoadbalancer{},
			"loadbalancers_tbl",
			"loadbalancer",
			"loadbalancers",
		),
	}
}

// TODO build errors on pkg/httperrors/errors.go
// NewGetManagerError
// NewMissingArgumentError
// NewInvalidArgumentError
//
// TODO ZoneId or RegionId
// bandwidth
// scheduler
//
// TODO update backendgroupid
type SLoadbalancer struct {
	db.SVirtualResourceBase
	SManagedResourceBase

	Address       string `width:"16" charset:"ascii" nullable:"true" list:"user" create:"optional"`
	AddressType   string `width:"16" charset:"ascii" nullable:"false" list:"user" create:"optional"`
	NetworkType   string `width:"16" charset:"ascii" nullable:"false" list:"user" create:"optional"`
	NetworkId     string `width:"36" charset:"ascii" nullable:"false" list:"user" create:"optional"`
	VpcId         string `width:"36" charset:"ascii" nullable:"false" list:"user" create:"optional"`
	ZoneId        string `width:"36" charset:"ascii" nullable:"false" list:"user" create:"optional"`
	CloudregionId string `width:"36" charset:"ascii" nullable:"false" list:"admin" default:"default" create:"optional"`

	ChargeType       string `list:"user" get:"user" create:"optional"`
	LoadbalancerSpec string `list:"user" get:"user" create:"optional"`

	BackendGroupId string               `width:"36" charset:"ascii" nullable:"true" list:"user" update:"user" update:"user"`
	LBInfo         jsonutils.JSONObject `charset:"utf8" nullable:"true" list:"user" update:"admin" create:"admin_optional"`
}

func (man *SLoadbalancerManager) ListItemFilter(ctx context.Context, q *sqlchemy.SQuery, userCred mcclient.TokenCredential, query jsonutils.JSONObject) (*sqlchemy.SQuery, error) {
	var err error
	q, err = managedResourceFilterByAccount(q, query, "", nil)
	if err != nil {
		return nil, err
	}
	q = managedResourceFilterByCloudType(q, query, "", nil)

	q, err = man.SVirtualResourceBaseManager.ListItemFilter(ctx, q, userCred, query)
	if err != nil {
		return nil, err
	}
	userProjId := userCred.GetProjectId()
	data := query.(*jsonutils.JSONDict)
	q, err = validators.ApplyModelFilters(q, data, []*validators.ModelFilterOptions{
		{Key: "network", ModelKeyword: "network", ProjectId: userProjId},
		{Key: "zone", ModelKeyword: "zone", ProjectId: userProjId},
	})
	if err != nil {
		return nil, err
	}
	return q, nil
}

func (man *SLoadbalancerManager) ValidateCreateData(ctx context.Context, userCred mcclient.TokenCredential, ownerProjId string, query jsonutils.JSONObject, data *jsonutils.JSONDict) (*jsonutils.JSONDict, error) {
	networkV := validators.NewModelIdOrNameValidator("network", "network", ownerProjId)
	addressType, _ := data.GetString("address_type")
	zoneV := validators.NewModelIdOrNameValidator("zone", "zone", "")
	managerIdV := validators.NewModelIdOrNameValidator("manager_id", "cloudprovider", "")
	if addressType == consts.LB_ADDR_TYPE_INTERNET {
		networkV.Optional(true)
	} else {
		zoneV.Optional(true)
		managerIdV.Optional(true)
	}
	addressV := validators.NewIPv4AddrValidator("address")
	addressTypeV := validators.NewStringChoicesValidator("address_type", consts.LB_ADDR_TYPES)
	{
		keyV := map[string]validators.IValidator{
			"status": validators.NewStringChoicesValidator("status", consts.LB_STATUS_SPEC).Default(consts.LB_STATUS_ENABLED),

			"address":      addressV.Optional(true),
			"address_type": addressTypeV.Default(consts.LB_ADDR_TYPE_INTRANET),
			"network":      networkV,
			"zone":         zoneV,
			"manager_id":   managerIdV,
		}
		for _, v := range keyV {
			if err := v.Validate(data); err != nil {
				return nil, err
			}
		}
	}
	var region *SCloudregion
	if addressTypeV.Value == consts.LB_ADDR_TYPE_INTRANET {
		network := networkV.Model.(*SNetwork)
		if ipAddr := addressV.IP; ipAddr != nil {
			ipS := ipAddr.String()
			ip, err := netutils.NewIPV4Addr(ipS)
			if err != nil {
				return nil, err
			}
			if !network.isAddressInRange(ip) {
				return nil, httperrors.NewInputParameterError("address %s is not in the range of network %s(%s)",
					ipS, network.Name, network.Id)
			}
			if network.isAddressUsed(ipS) {
				return nil, httperrors.NewInputParameterError("address %s is already occupied", ipS)
			}
		}
		if network.getFreeAddressCount() <= 0 {
			return nil, httperrors.NewNotAcceptableError("network %s(%s) has no free addresses",
				network.Name, network.Id)
		}
		wire := network.GetWire()
		if wire == nil {
			return nil, fmt.Errorf("getting wire failed")
		}
		vpc := wire.getVpc()
		if vpc == nil {
			return nil, fmt.Errorf("getting vpc failed")
		}
		data.Set("vpc_id", jsonutils.NewString(vpc.Id))
		if len(vpc.ManagerId) > 0 {
			data.Set("manager_id", jsonutils.NewString(vpc.ManagerId))
		}
		zone := wire.GetZone()
		if zone == nil {
			return nil, fmt.Errorf("getting zone failed")
		}
		data.Set("zone_id", jsonutils.NewString(zone.GetId()))
		region = zone.GetRegion()
		if region == nil {
			return nil, fmt.Errorf("getting region failed")
		}
		data.Set("cloudregion_id", jsonutils.NewString(region.GetId()))
		// TODO validate network is of classic type
		data.Set("network_type", jsonutils.NewString(consts.LB_NETWORK_TYPE_CLASSIC))
		data.Set("address_type", jsonutils.NewString(consts.LB_ADDR_TYPE_INTRANET))
	} else {
		zone := zoneV.Model.(*SZone)
		region = zone.GetRegion()
		if region == nil {
			return nil, fmt.Errorf("getting region failed")
		}
		// 公网 lb 实例和vpc、network无关联
		data.Set("vpc_id", jsonutils.NewString(""))
		data.Set("address", jsonutils.NewString(""))
		data.Set("network_id", jsonutils.NewString(""))
		data.Set("cloudregion_id", jsonutils.NewString(region.GetId()))
		data.Set("network_type", jsonutils.NewString(consts.LB_NETWORK_TYPE_VPC))
		data.Set("address_type", jsonutils.NewString(consts.LB_ADDR_TYPE_INTERNET))
	}
	if _, err := man.SVirtualResourceBaseManager.ValidateCreateData(ctx, userCred, ownerProjId, query, data); err != nil {
		return nil, err
	}
	return region.GetDriver().ValidateCreateLoadbalancerData(ctx, userCred, data)
}

func (lb *SLoadbalancer) AllowPerformStatus(ctx context.Context, userCred mcclient.TokenCredential, query jsonutils.JSONObject, data jsonutils.JSONObject) bool {
	return lb.IsOwner(userCred) || db.IsAdminAllowPerform(userCred, lb, "status")
}

func (lb *SLoadbalancer) PerformStatus(ctx context.Context, userCred mcclient.TokenCredential, query jsonutils.JSONObject, data jsonutils.JSONObject) (jsonutils.JSONObject, error) {
	if _, err := lb.SVirtualResourceBase.PerformStatus(ctx, userCred, query, data); err != nil {
		return nil, err
	}
	if lb.Status == consts.LB_STATUS_ENABLED {
		return nil, lb.StartLoadBalancerStartTask(ctx, userCred, "")
	}
	return nil, lb.StartLoadBalancerStopTask(ctx, userCred, "")
}

func (lb *SLoadbalancer) StartLoadBalancerStartTask(ctx context.Context, userCred mcclient.TokenCredential, parentTaskId string) error {
	task, err := taskman.TaskManager.NewTask(ctx, "LoadbalancerStartTask", lb, userCred, nil, parentTaskId, "", nil)
	if err != nil {
		return err
	}
	task.ScheduleRun(nil)
	return nil
}

func (lb *SLoadbalancer) StartLoadBalancerStopTask(ctx context.Context, userCred mcclient.TokenCredential, parentTaskId string) error {
	task, err := taskman.TaskManager.NewTask(ctx, "LoadbalancerStopTask", lb, userCred, nil, parentTaskId, "", nil)
	if err != nil {
		return err
	}
	task.ScheduleRun(nil)
	return nil
}

func (lb *SLoadbalancer) AllowPerformSyncstatus(ctx context.Context, userCred mcclient.TokenCredential, query jsonutils.JSONObject, data jsonutils.JSONObject) bool {
	return db.IsAdminAllowPerform(userCred, lb, "syncstatus")
}

func (lb *SLoadbalancer) PerformSyncstatus(ctx context.Context, userCred mcclient.TokenCredential, query jsonutils.JSONObject, data jsonutils.JSONObject) (jsonutils.JSONObject, error) {
	return nil, lb.StartLoadBalancerSyncstatusTask(ctx, userCred, "")
}

func (lb *SLoadbalancer) StartLoadBalancerSyncstatusTask(ctx context.Context, userCred mcclient.TokenCredential, parentTaskId string) error {
	params := jsonutils.NewDict()
	params.Add(jsonutils.NewString(lb.Status), "origin_status")
	lb.SetStatus(userCred, consts.LB_SYNC_STATUS, "")
	task, err := taskman.TaskManager.NewTask(ctx, "LoadbalancerSyncstatusTask", lb, userCred, params, parentTaskId, "", nil)
	if err != nil {
		return err
	}
	task.ScheduleRun(nil)
	return nil
}

func (lb *SLoadbalancer) PostCreate(ctx context.Context, userCred mcclient.TokenCredential, ownerProjId string, query jsonutils.JSONObject, data jsonutils.JSONObject) {
	lb.SVirtualResourceBase.PostCreate(ctx, userCred, ownerProjId, query, data)
	// NOTE lb.Id will only be available after BeforeInsert happens
	// NOTE this means lb.UpdateVersion will be 0, then 1 after creation
	// NOTE need ways to notify error

	lb.SetStatus(userCred, consts.LB_CREATING, "")
	if err := lb.StartLoadBalancerCreateTask(ctx, userCred, ""); err != nil {
		log.Errorf("Failed to create loadbalancer error: %v", err)
	}
}

func (lb *SLoadbalancer) GetCloudprovider() *SCloudprovider {
	cloudprovider, err := CloudproviderManager.FetchById(lb.ManagerId)
	if err != nil {
		return nil
	}
	return cloudprovider.(*SCloudprovider)
}

func (lb *SLoadbalancer) GetRegion() *SCloudregion {
	region, err := CloudregionManager.FetchById(lb.CloudregionId)
	if err != nil {
		log.Errorf("failed to find region for loadbalancer %s", lb.Name)
		return nil
	}
	return region.(*SCloudregion)
}

func (lb *SLoadbalancer) GetZone() *SZone {
	zone, err := ZoneManager.FetchById(lb.ZoneId)
	if err != nil {
		return nil
	}
	return zone.(*SZone)
}

func (lb *SLoadbalancer) GetVpc() *SVpc {
	vpc, err := VpcManager.FetchById(lb.VpcId)
	if err != nil {
		return nil
	}
	return vpc.(*SVpc)
}

func (lb *SLoadbalancer) GetNetwork() *SNetwork {
	network, err := NetworkManager.FetchById(lb.NetworkId)
	if err != nil {
		return nil
	}
	return network.(*SNetwork)
}

func (lb *SLoadbalancer) GetIRegion() (cloudprovider.ICloudRegion, error) {
	provider, err := lb.GetDriver()
	if err != nil {
		return nil, fmt.Errorf("No cloudprovide for lb %s: %s", lb.Name, err)
	}
	region := lb.GetRegion()
	if region == nil {
		return nil, fmt.Errorf("failed to find region for lb %s", lb.Name)
	}
	return provider.GetIRegionById(region.ExternalId)
}

func (lb *SLoadbalancer) GetCreateLoadbalancerParams(iRegion cloudprovider.ICloudRegion) (*cloudprovider.SLoadbalancer, error) {
	params := &cloudprovider.SLoadbalancer{
		Name:             lb.Name,
		Address:          lb.Address,
		AddressType:      lb.AddressType,
		ChargeType:       lb.ChargeType,
		LoadbalancerSpec: lb.LoadbalancerSpec,
	}
	iRegion, err := lb.GetIRegion()
	if err != nil {
		return nil, err
	}
	if len(lb.ZoneId) > 0 {
		zone := lb.GetZone()
		if zone == nil {
			return nil, fmt.Errorf("failed to find zone for lb %s", lb.Name)
		}
		iZone, err := iRegion.GetIZoneById(zone.ExternalId)
		if err != nil {
			return nil, err
		}
		params.ZoneID = iZone.GetId()
	}
	if lb.AddressType == consts.LB_ADDR_TYPE_INTRANET {
		vpc := lb.GetVpc()
		if vpc == nil {
			return nil, fmt.Errorf("failed to find vpc for lb %s", lb.Name)
		}
		iVpc, err := iRegion.GetIVpcById(vpc.ExternalId)
		if err != nil {
			return nil, err
		}
		params.VpcID = iVpc.GetId()
		network := lb.GetNetwork()
		if network == nil {
			return nil, fmt.Errorf("failed to find network for lb %s", lb.Name)
		}
		iNetwork, err := network.GetINetwork()
		if err != nil {
			return nil, err
		}
		params.NetworkID = iNetwork.GetId()
	}
	return params, nil
}

func (lb *SLoadbalancer) AllowPerformPurge(ctx context.Context, userCred mcclient.TokenCredential, query jsonutils.JSONObject, data jsonutils.JSONObject) bool {
	return db.IsAdminAllowPerform(userCred, lb, "purge")
}

func (lb *SLoadbalancer) PerformPurge(ctx context.Context, userCred mcclient.TokenCredential, query jsonutils.JSONObject, data jsonutils.JSONObject) (jsonutils.JSONObject, error) {
	parasm := jsonutils.NewDict()
	parasm.Add(jsonutils.JSONTrue, "purge")
	return nil, lb.StartLoadBalancerDeleteTask(ctx, userCred, parasm, "")
}

func (lb *SLoadbalancer) StartLoadBalancerDeleteTask(ctx context.Context, userCred mcclient.TokenCredential, params *jsonutils.JSONDict, parentTaskId string) error {
	task, err := taskman.TaskManager.NewTask(ctx, "LoadbalancerDeleteTask", lb, userCred, params, parentTaskId, "", nil)
	if err != nil {
		return err
	}
	task.ScheduleRun(nil)
	return nil
}

func (lb *SLoadbalancer) StartLoadBalancerCreateTask(ctx context.Context, userCred mcclient.TokenCredential, parentTaskId string) error {
	task, err := taskman.TaskManager.NewTask(ctx, "LoadbalancerCreateTask", lb, userCred, nil, parentTaskId, "", nil)
	if err != nil {
		return err
	}
	task.ScheduleRun(nil)
	return nil
}

func (lb *SLoadbalancer) ValidateUpdateData(ctx context.Context, userCred mcclient.TokenCredential, query jsonutils.JSONObject, data *jsonutils.JSONDict) (*jsonutils.JSONDict, error) {
	backendGroupV := validators.NewModelIdOrNameValidator("backend_group", "loadbalancerbackendgroup", lb.GetOwnerProjectId())
	backendGroupV.Optional(true)
	err := backendGroupV.Validate(data)
	if err != nil {
		return nil, err
	}
	if backendGroup, ok := backendGroupV.Model.(*SLoadbalancerBackendGroup); ok && backendGroup.LoadbalancerId != lb.Id {
		return nil, httperrors.NewInputParameterError("backend group %s(%s) belongs to loadbalancer %s, not %s",
			backendGroup.Name, backendGroup.Id, backendGroup.LoadbalancerId, lb.Id)
	}
	return lb.SVirtualResourceBase.ValidateUpdateData(ctx, userCred, query, data)
}

func (lb *SLoadbalancer) GetCustomizeColumns(ctx context.Context, userCred mcclient.TokenCredential, query jsonutils.JSONObject) *jsonutils.JSONDict {
	extra := lb.SVirtualResourceBase.GetCustomizeColumns(ctx, userCred, query)
	if lb.BackendGroupId == "" {
		return extra
	}
	lbbg, err := LoadbalancerBackendGroupManager.FetchById(lb.BackendGroupId)
	if err != nil {
		log.Errorf("loadbalancer %s(%s): fetch backend group (%s) error: %s",
			lb.Name, lb.Id, lb.BackendGroupId, err)
		return extra
	}
	extra.Set("backend_group", jsonutils.NewString(lbbg.GetName()))
	return extra
}

func (lb *SLoadbalancer) GetExtraDetails(ctx context.Context, userCred mcclient.TokenCredential, query jsonutils.JSONObject) (*jsonutils.JSONDict, error) {
	extra := lb.GetCustomizeColumns(ctx, userCred, query)
	return extra, nil
}

func (lb *SLoadbalancer) CustomizeDelete(ctx context.Context, userCred mcclient.TokenCredential, query jsonutils.JSONObject, data jsonutils.JSONObject) error {
	lb.SetStatus(userCred, consts.LB_STATUS_DELETING, "")
	return lb.StartLoadBalancerDeleteTask(ctx, userCred, jsonutils.NewDict(), "")
}

func (lb *SLoadbalancer) PendingDelete(ctx context.Context, userCred mcclient.TokenCredential) {
	if len(lb.NetworkId) > 0 {
		req := &SLoadbalancerNetworkDeleteData{
			loadbalancer: lb,
		}
		LoadbalancernetworkManager.DeleteLoadbalancerNetwork(ctx, userCred, req)
	}
	lb.DoPendingDelete(ctx, userCred)
	lb.PreDeleteSubs(ctx, userCred)
}

func (lb *SLoadbalancer) PreDeleteSubs(ctx context.Context, userCred mcclient.TokenCredential) {
	ownerProjId := lb.GetOwnerProjectId()
	lbId := lb.Id
	subMen := []ILoadbalancerSubResourceManager{
		LoadbalancerListenerManager,
		LoadbalancerBackendGroupManager,
	}
	for _, subMan := range subMen {
		func(subMan ILoadbalancerSubResourceManager) {
			lockman.LockClass(ctx, subMan, ownerProjId)
			defer lockman.ReleaseClass(ctx, subMan, ownerProjId)
			q := subMan.Query().Equals("loadbalancer_id", lbId)
			subMan.PreDeleteSubs(ctx, userCred, q)
		}(subMan)
	}
}

func (lb *SLoadbalancer) Delete(ctx context.Context, userCred mcclient.TokenCredential) error {
	return nil
}

func (man *SLoadbalancerManager) getLoadbalancersByRegion(region *SCloudregion, provider *SCloudprovider) ([]SLoadbalancer, error) {
	lbs := []SLoadbalancer{}
	q := man.Query().Equals("cloudregion_id", region.Id).Equals("manager_id", provider.Id)
	if err := db.FetchModelObjects(man, q, &lbs); err != nil {
		log.Errorf("failed to get lbs for region: %v provider: %v error: %v", region, provider, err)
		return nil, err
	}
	return lbs, nil
}

func (man *SLoadbalancerManager) SyncLoadbalancers(ctx context.Context, userCred mcclient.TokenCredential, provider *SCloudprovider, region *SCloudregion, lbs []cloudprovider.ICloudLoadbalancer, syncRange *SSyncRange) ([]SLoadbalancer, []cloudprovider.ICloudLoadbalancer, compare.SyncResult) {
	ownerProjId := getSyncOwnerProjectId(man, userCred, provider.ProjectId, syncRange.ProjectSync)
	lockman.LockClass(ctx, man, ownerProjId)
	defer lockman.ReleaseClass(ctx, man, ownerProjId)

	localLbs := []SLoadbalancer{}
	remoteLbs := []cloudprovider.ICloudLoadbalancer{}
	syncResult := compare.SyncResult{}

	dbLbs, err := man.getLoadbalancersByRegion(region, provider)
	if err != nil {
		syncResult.Error(err)
		return nil, nil, syncResult
	}

	removed := []SLoadbalancer{}
	commondb := []SLoadbalancer{}
	commonext := []cloudprovider.ICloudLoadbalancer{}
	added := []cloudprovider.ICloudLoadbalancer{}

	err = compare.CompareSets(dbLbs, lbs, &removed, &commondb, &commonext, &added)
	if err != nil {
		syncResult.Error(err)
		return nil, nil, syncResult
	}

	for i := 0; i < len(removed); i++ {
		err = removed[i].syncRemoveCloudLoadbalancer(ctx, userCred)
		if err != nil {
			syncResult.DeleteError(err)
		} else {
			syncResult.Delete()
		}
	}
	for i := 0; i < len(commondb); i++ {
		err = commondb[i].SyncWithCloudLoadbalancer(ctx, userCred, commonext[i], provider.ProjectId, syncRange.ProjectSync)
		if err != nil {
			syncResult.UpdateError(err)
		} else {
			syncMetadata(ctx, userCred, &commondb[i], commonext[i])
			localLbs = append(localLbs, commondb[i])
			remoteLbs = append(remoteLbs, commonext[i])
			syncResult.Update()
		}
	}
	for i := 0; i < len(added); i++ {
		new, err := man.newFromCloudLoadbalancer(ctx, userCred, provider, added[i], region, ownerProjId)
		if err != nil {
			syncResult.AddError(err)
		} else {
			syncMetadata(ctx, userCred, new, added[i])
			localLbs = append(localLbs, *new)
			remoteLbs = append(remoteLbs, added[i])
			syncResult.Add()
		}
	}
	return localLbs, remoteLbs, syncResult
}

func (man *SLoadbalancerManager) newFromCloudLoadbalancer(ctx context.Context, userCred mcclient.TokenCredential, provider *SCloudprovider, extLb cloudprovider.ICloudLoadbalancer, region *SCloudregion, projectId string) (*SLoadbalancer, error) {
	lb := SLoadbalancer{}
	lb.SetModelManager(man)

	lb.ManagerId = provider.Id
	lb.CloudregionId = region.Id
	lb.Address = extLb.GetAddress()
	lb.AddressType = extLb.GetAddressType()
	lb.NetworkType = extLb.GetNetworkType()
	lb.Name = db.GenerateName(man, projectId, extLb.GetName())
	lb.Status = extLb.GetStatus()
	lb.LoadbalancerSpec = extLb.GetLoadbalancerSpec()
	lb.ChargeType = extLb.GetChargeType()
	lb.ExternalId = extLb.GetGlobalId()
	if networkId := extLb.GetNetworkId(); len(networkId) > 0 {
		if network, err := NetworkManager.FetchByExternalId(networkId); err == nil && network != nil {
			lb.NetworkId = network.GetId()
		}
	}
	if vpcId := extLb.GetVpcId(); len(vpcId) > 0 {
		if vpc, err := VpcManager.FetchByExternalId(vpcId); err == nil && vpc != nil {
			lb.VpcId = vpc.GetId()
		}
	}
	if zoneId := extLb.GetZoneId(); len(zoneId) > 0 {
		if zone, err := ZoneManager.FetchByExternalId(zoneId); err == nil && zone != nil {
			lb.ZoneId = zone.GetId()
		}
	}

<<<<<<< HEAD
	lb.ProjectId = projectId
=======
	lb.ProjectSrc = db.PROJECT_SOURCE_CLOUD
	lb.ProjectId = userCred.GetProjectId()
	if len(provider.ProjectId) > 0 {
		lb.ProjectId = provider.ProjectId
	}
>>>>>>> 3f5501c8

	if extProjectId := extLb.GetProjectId(); len(extProjectId) > 0 {
		externalProject, err := ExternalProjectManager.GetProject(extProjectId, lb.ManagerId)
		if err != nil {
			log.Errorf(err.Error())
		} else {
			lb.ProjectId = externalProject.ProjectId
		}
	}

	if extLb.GetMetadata() != nil {
		lb.LBInfo = extLb.GetMetadata()
	}

	if err := man.TableSpec().Insert(&lb); err != nil {
		log.Errorf("newFromCloudRegion fail %s", err)
		return nil, err
	}

	db.OpsLog.LogEvent(&lb, db.ACT_CREATE, lb.GetShortDesc(ctx), userCred)

	lb.syncLoadbalancerNetwork(ctx, userCred)
	return &lb, nil
}

func (lb *SLoadbalancer) syncRemoveCloudLoadbalancer(ctx context.Context, userCred mcclient.TokenCredential) error {
	lockman.LockObject(ctx, lb)
	defer lockman.ReleaseObject(ctx, lb)

	err := lb.ValidateDeleteCondition(ctx)
	if err != nil { // cannot delete
		err = lb.SetStatus(userCred, consts.LB_STATUS_UNKNOWN, "sync to delete")
	} else {
		err = lb.Delete(ctx, userCred)
	}
	return err
}

func (lb *SLoadbalancer) syncLoadbalancerNetwork(ctx context.Context, userCred mcclient.TokenCredential) {
	if len(lb.NetworkId) > 0 {
		lbNetReq := &SLoadbalancerNetworkRequestData{
			Loadbalancer: lb,
			NetworkId:    lb.NetworkId,
			Address:      lb.Address,
		}
		err := LoadbalancernetworkManager.SyncLoadbalancerNetwork(ctx, userCred, lbNetReq)
		if err != nil {
			log.Errorf("failed to create loadbalancer network: %v", err)
		}
	}
}

func (lb *SLoadbalancer) SyncWithCloudLoadbalancer(ctx context.Context, userCred mcclient.TokenCredential, extLb cloudprovider.ICloudLoadbalancer, projectId string, projectSync bool) error {
	lockman.LockObject(ctx, lb)
	defer lockman.ReleaseObject(ctx, lb)

	diff, err := db.Update(lb, func() error {
		lb.Address = extLb.GetAddress()
		lb.Status = extLb.GetStatus()
		// lb.Name = extLb.GetName()
		lb.LoadbalancerSpec = extLb.GetLoadbalancerSpec()
		lb.ChargeType = extLb.GetChargeType()

		if extLb.GetMetadata() != nil {
			lb.LBInfo = extLb.GetMetadata()
		}

		if projectSync && lb.ProjectSrc != db.PROJECT_SOURCE_LOCAL {
			if extProjectId := extLb.GetProjectId(); len(extProjectId) > 0 {
				extProject, err := ExternalProjectManager.GetProject(extProjectId, lb.ManagerId)
				if err != nil {
					log.Errorf(err.Error())
				} else {
					lb.ProjectId = extProject.ProjectId
				}
			}
		}
		return nil
	})

	db.OpsLog.LogSyncUpdate(lb, diff, userCred)

	lb.syncLoadbalancerNetwork(ctx, userCred)

	return err
}

func (lb *SLoadbalancer) setCloudregionId() error {
	zone := ZoneManager.FetchZoneById(lb.ZoneId)
	if zone == nil {
		return fmt.Errorf("failed to find zone %s", lb.ZoneId)
	}
	region := zone.GetRegion()
	if region == nil {
		return fmt.Errorf("failed to find region for zone: %s", lb.ZoneId)
	}
	_, err := db.Update(lb, func() error {
		lb.CloudregionId = region.Id
		return nil
	})
	return err
}

func (man *SLoadbalancerManager) InitializeData() error {
	lbs := []SLoadbalancer{}
	q := LoadbalancerManager.Query()
	q = q.Filter(sqlchemy.IsNullOrEmpty(q.Field("cloudregion_id")))
	if err := db.FetchModelObjects(LoadbalancerManager, q, &lbs); err != nil {
		log.Errorf("failed fetching lbs with empty cloudregion_id error: %v", err)
		return err
	}
	for i := 0; i < len(lbs); i++ {
		if err := lbs[i].setCloudregionId(); err != nil {
			log.Errorf("failed setting lb %s(%s) cloud region error: %v", lbs[i].Name, lbs[i].Id, err)
		}
	}
	return nil
}<|MERGE_RESOLUTION|>--- conflicted
+++ resolved
@@ -546,15 +546,8 @@
 		}
 	}
 
-<<<<<<< HEAD
+	lb.ProjectSrc = db.PROJECT_SOURCE_CLOUD
 	lb.ProjectId = projectId
-=======
-	lb.ProjectSrc = db.PROJECT_SOURCE_CLOUD
-	lb.ProjectId = userCred.GetProjectId()
-	if len(provider.ProjectId) > 0 {
-		lb.ProjectId = provider.ProjectId
-	}
->>>>>>> 3f5501c8
 
 	if extProjectId := extLb.GetProjectId(); len(extProjectId) > 0 {
 		externalProject, err := ExternalProjectManager.GetProject(extProjectId, lb.ManagerId)
@@ -623,6 +616,10 @@
 		}
 
 		if projectSync && lb.ProjectSrc != db.PROJECT_SOURCE_LOCAL {
+			lb.ProjectSrc = db.PROJECT_SOURCE_CLOUD
+			if len(projectId) > 0 {
+				lb.ProjectId = projectId
+			}
 			if extProjectId := extLb.GetProjectId(); len(extProjectId) > 0 {
 				extProject, err := ExternalProjectManager.GetProject(extProjectId, lb.ManagerId)
 				if err != nil {
