--- conflicted
+++ resolved
@@ -951,12 +951,6 @@
 		if region != nil {
 			extra.Add(jsonutils.NewString(region.Id), "region_id")
 			extra.Add(jsonutils.NewString(region.Name), "region")
-<<<<<<< HEAD
-		}
-	}
-	extra.Add(jsonutils.NewString(self.GetSecgroupName()), "secgroup")
-=======
->>>>>>> f6b1e83f
 
 			if len(region.ExternalId) > 0 {
 				extra.Add(jsonutils.NewString(region.ExternalId), "region_external_id")
