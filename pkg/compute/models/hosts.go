--- conflicted
+++ resolved
@@ -2766,11 +2766,7 @@
 	if len(onfinish) > 0 {
 		data.Set("on_finish", jsonutils.NewString(onfinish))
 	}
-<<<<<<< HEAD
-	self.SetStatus(userCred, BAREMETAL_PREPARE, "")
-=======
 	self.SetStatus(userCred, BAREMETAL_PREPARE, "start prepare task")
->>>>>>> 64869630
 	if task, err := taskman.TaskManager.NewTask(ctx, "BaremetalPrepareTask", self, userCred, data, parentTaskId, "", nil); err != nil {
 		log.Errorf(err.Error())
 		return err
