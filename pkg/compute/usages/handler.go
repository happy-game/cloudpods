--- conflicted
+++ resolved
@@ -240,11 +240,7 @@
 		containerRunningUsage,
 		IsolatedDeviceUsage(rangeObj, hostTypes),
 		WireUsage(rangeObj, hostTypes),
-<<<<<<< HEAD
-		NetworkUsage(userCred, rangeObj),
 		EipUsage(rangeObj, hostTypes),
-=======
->>>>>>> 5a85632e
 	)
 
 	return
@@ -261,34 +257,19 @@
 		guestPendingDeleteUsage,
 		guestReadyUsage,
 		containerUsage,
-<<<<<<< HEAD
-=======
 		NetworkUsage(cred, rangeObj),
->>>>>>> 5a85632e
 	)
 	return
 }
 
 func ReportGeneralUsage(userCred mcclient.TokenCredential, rangeObj db.IStandaloneModel, hostTypes []string) (count Usage, err error) {
-<<<<<<< HEAD
 	count = make(map[string]interface{})
 	if userCred.IsSystemAdmin() {
-=======
-	count = ZoneUsage()
-
-	isAdmin := userCred.IsSystemAdmin()
-
-	if isAdmin {
->>>>>>> 5a85632e
 		count, err = getAdminGeneralUsage(userCred, rangeObj, hostTypes)
 		if err != nil {
 			return
 		}
 	}
-<<<<<<< HEAD
-=======
-
->>>>>>> 5a85632e
 	commonUsage, err := getCommonGeneralUsage(userCred, rangeObj, hostTypes)
 	if err != nil {
 		return
