--- conflicted
+++ resolved
@@ -2,13 +2,14 @@
 
 import (
 	"context"
-	"fmt"
 
 	"yunion.io/x/jsonutils"
+
 	"yunion.io/x/onecloud/pkg/cloudcommon/db"
 	"yunion.io/x/onecloud/pkg/cloudcommon/db/taskman"
 	"yunion.io/x/onecloud/pkg/compute/models"
 	"yunion.io/x/onecloud/pkg/compute/options"
+	"yunion.io/x/onecloud/pkg/httperrors"
 )
 
 type DiskDeleteTask struct {
@@ -57,13 +58,8 @@
 			self.SetStage("OnGuestDiskDeleteSucc", nil)
 		}
 		if host == nil {
-<<<<<<< HEAD
 			self.OnGuestDiskDeleteFailed(ctx, disk, httperrors.NewNotFoundError("fail to find master host"))
 		} else if err := host.GetHostDriver().RequestDeallocateDiskOnHost(ctx, host, storage, disk, self); err != nil {
-=======
-			self.OnGuestDiskDeleteFailed(ctx, disk, fmt.Errorf("fail to find master host"))
-		} else if err := host.GetHostDriver().RequestDeallocateDiskOnHost(host, storage, disk, self); err != nil {
->>>>>>> de3175bf
 			self.OnGuestDiskDeleteFailed(ctx, disk, err)
 		}
 	}
@@ -74,8 +70,8 @@
 	storage := models.StorageManager.FetchStorageById(disk.BackupStorageId)
 	host := storage.GetMasterHost()
 	if host == nil {
-		self.OnGuestDiskDeleteFailed(ctx, disk, fmt.Errorf("backup storage %s fail to find master host", disk.BackupStorageId))
-	} else if err := host.GetHostDriver().RequestDeallocateDiskOnHost(host, storage, disk, self); err != nil {
+		self.OnGuestDiskDeleteFailed(ctx, disk, httperrors.NewNotFoundError("backup storage %s fail to find master host", disk.BackupStorageId))
+	} else if err := host.GetHostDriver().RequestDeallocateDiskOnHost(ctx, host, storage, disk, self); err != nil {
 		self.OnGuestDiskDeleteFailed(ctx, disk, err)
 	}
 }
