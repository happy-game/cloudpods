package tasks

import (
	"context"
<<<<<<< HEAD
=======
	"fmt"
	"strings"
>>>>>>> 02e8d93f

	"yunion.io/x/jsonutils"

	"yunion.io/x/onecloud/pkg/appsrv"
	"yunion.io/x/onecloud/pkg/cloudcommon/db"
	"yunion.io/x/onecloud/pkg/cloudcommon/db/taskman"
	"yunion.io/x/onecloud/pkg/compute/models"
	"yunion.io/x/onecloud/pkg/util/logclient"
)

type CloudProviderSyncInfoTask struct {
	taskman.STask
}

func init() {
	syncWorker := appsrv.NewWorkerManager("CloudProviderSyncInfoTaskWorkerManager", 2, 512, true)
	taskman.RegisterTaskAndWorker(CloudProviderSyncInfoTask{}, syncWorker)
}

func getAction(params *jsonutils.JSONDict) string {
	fullSync := jsonutils.QueryBoolean(params, "full_sync", false)
	if !fullSync {
		syncRangeJson, _ := params.Get("sync_range")
		if syncRangeJson != nil {
			fullSync = jsonutils.QueryBoolean(syncRangeJson, "full_sync", false)
		}
	}

	action := ""

	if fullSync {
		action = logclient.ACT_CLOUD_FULLSYNC
	} else {
		action = logclient.ACT_CLOUD_SYNC
	}
	return action
}

func taskFail(ctx context.Context, task *CloudProviderSyncInfoTask, provider *models.SCloudprovider, reason string) {
	logclient.AddActionLogWithStartable(task, provider, getAction(task.Params), reason, task.UserCred, false)
	task.SetStageFailed(ctx, reason)
}

func (self *CloudProviderSyncInfoTask) OnInit(ctx context.Context, obj db.IStandaloneModel, body jsonutils.JSONObject) {
	provider := obj.(*models.SCloudprovider)

	db.OpsLog.LogEvent(provider, db.ACT_SYNCING_HOST, "", self.UserCred)

	provider.MarkSyncing(self.UserCred)

	syncRange := models.SSyncRange{}
	syncRangeJson, _ := self.Params.Get("sync_range")
	if syncRangeJson != nil {
		syncRangeJson.Unmarshal(&syncRange)
	}
	syncRange.Normalize()

	provider.SyncCallSyncCloudproviderRegions(self.UserCred, &syncRange)

	self.OnSyncCloudProviderInfoComplete(ctx, provider, nil)
}

func (self *CloudProviderSyncInfoTask) OnSyncCloudProviderInfoComplete(ctx context.Context, obj db.IStandaloneModel, body jsonutils.JSONObject) {
	provider := obj.(*models.SCloudprovider)
	provider.MarkEndSync(self.UserCred)
	provider.CleanSchedCache()
	self.SetStageComplete(ctx, nil)
	db.OpsLog.LogEvent(provider, db.ACT_SYNC_HOST_COMPLETE, "", self.UserCred)
	logclient.AddActionLogWithStartable(self, provider, getAction(self.Params), body, self.UserCred, true)
}

/*func logSyncFailed(provider *models.SCloudprovider, task taskman.ITask, reason string) {
	db.OpsLog.LogEvent(provider, db.ACT_SYNC_HOST_COMPLETE, reason, task.GetUserCred())
	logclient.AddActionLogWithStartable(task, provider, getAction(task.GetParams()), reason, task.GetUserCred(), false)
}

func syncCloudProviderInfo(ctx context.Context, provider *models.SCloudprovider, task *CloudProviderSyncInfoTask, driver cloudprovider.ICloudProvider, syncRange *models.SSyncRange) {
	notes := fmt.Sprintf("Start sync host info ...")
	log.Infof(notes)
	db.OpsLog.LogEvent(provider, db.ACT_SYNC_HOST_START, "", task.UserCred)

	if driver.GetFactory().IsOnPremise() {
		syncOnPremiseCloudProviderInfo(ctx, provider, task, driver, syncRange)
	} else {
		syncOutOfPremiseCloudProviderInfo(ctx, provider, task, driver, syncRange)
	}
}

func syncOnPremiseCloudProviderInfo(ctx context.Context, provider *models.SCloudprovider, task *CloudProviderSyncInfoTask, driver cloudprovider.ICloudProvider, syncRange *models.SSyncRange) {
	cpr := models.CloudproviderRegionManager.FetchByIdsOrCreate(provider.Id, models.DEFAULT_REGION_ID)
	cpr.DoSync(ctx, task.UserCred, syncRange)
}

func syncOutOfPremiseCloudProviderInfo(ctx context.Context, provider *models.SCloudprovider, task *CloudProviderSyncInfoTask, driver cloudprovider.ICloudProvider, syncRange *models.SSyncRange) {
	regions := driver.GetIRegions()

	externalIdPrefix := driver.GetCloudRegionExternalIdPrefix()
	localRegions, _, cloudProviderRegions, result := models.CloudregionManager.SyncRegions(ctx, task.UserCred, provider, externalIdPrefix, regions)
	msg := result.Result()
	log.Infof("SyncRegion result: %s", msg)
	if result.IsError() {
		logSyncFailed(provider, task, msg)
		return
	}

	db.OpsLog.LogEvent(provider, db.ACT_SYNC_HOST_COMPLETE, msg, task.UserCred)
	// logclient.AddActionLog(provider, getAction(task.Params), "", task.UserCred, true)
	for i := 0; i < len(localRegions); i += 1 {
		if len(syncRange.Region) > 0 && !utils.IsInStringArray(localRegions[i].Id, syncRange.Region) {
			continue
		}

		cloudProviderRegions[i].DoSync(ctx, task.UserCred, syncRange)
	}

<<<<<<< HEAD
=======
	result := models.SnapshotManager.SyncSnapshots(ctx, task.GetUserCred(), provider, localRegion, snapshots, provider.ProjectId, syncRange.ProjectSync)
	msg := result.Result()
	log.Infof("SyncSnapshots for region %s result: %s", localRegion.Name, msg)
	if result.IsError() {
		logSyncFailed(provider, task, msg)
		return
	}
	db.OpsLog.LogEvent(provider, db.ACT_SYNC_HOST_COMPLETE, msg, task.GetUserCred())
}

func syncRegionEips(ctx context.Context, provider *models.SCloudprovider, task *CloudProviderSyncInfoTask, localRegion *models.SCloudregion, remoteRegion cloudprovider.ICloudRegion, syncRange *models.SSyncRange) {
	eips, err := remoteRegion.GetIEips()
	if err != nil {
		msg := fmt.Sprintf("GetIEips for region %s failed %s", remoteRegion.GetName(), err)
		log.Errorf(msg)
		logSyncFailed(provider, task, msg)
		return
	}

	result := models.ElasticipManager.SyncEips(ctx, task.UserCred, provider, localRegion, eips, provider.ProjectId, syncRange.ProjectSync)
	msg := result.Result()
	log.Infof("SyncEips for region %s result: %s", localRegion.Name, msg)
	if result.IsError() {
		logSyncFailed(provider, task, msg)
		return
	}
	db.OpsLog.LogEvent(provider, db.ACT_SYNC_HOST_COMPLETE, msg, task.UserCred)
}

func syncRegionZones(ctx context.Context, provider *models.SCloudprovider, task *CloudProviderSyncInfoTask, localRegion *models.SCloudregion, remoteRegion cloudprovider.ICloudRegion) ([]models.SZone, []cloudprovider.ICloudZone) {
	zones, err := remoteRegion.GetIZones()
	if err != nil {
		msg := fmt.Sprintf("GetZones for region %s failed %s", remoteRegion.GetName(), err)
		log.Errorf(msg)
		logSyncFailed(provider, task, msg)
		return nil, nil
	}
	localZones, remoteZones, result := models.ZoneManager.SyncZones(ctx, task.UserCred, localRegion, zones)
	msg := result.Result()
	notes := fmt.Sprintf("SyncZones for region %s result: %s", localRegion.Name, msg)
	log.Infof(notes)
	if result.IsError() {
		logSyncFailed(provider, task, msg)
		return nil, nil
	}
	db.OpsLog.LogEvent(provider, db.ACT_SYNC_HOST_COMPLETE, msg, task.UserCred)
	// logclient.AddActionLog(provider, getAction(task.Params), notes, task.UserCred, true)
	return localZones, remoteZones
}

func syncRegionVPCs(ctx context.Context, provider *models.SCloudprovider, task *CloudProviderSyncInfoTask, localRegion *models.SCloudregion, remoteRegion cloudprovider.ICloudRegion, syncRange *models.SSyncRange) {
	vpcs, err := remoteRegion.GetIVpcs()
	if err != nil {
		msg := fmt.Sprintf("GetVpcs for region %s failed %s", remoteRegion.GetName(), err)
		log.Errorf(msg)
		logSyncFailed(provider, task, msg)
		return
	}

	localVpcs, remoteVpcs, result := models.VpcManager.SyncVPCs(ctx, task.UserCred, provider, localRegion, vpcs)
	msg := result.Result()
	notes := fmt.Sprintf("SyncVPCs for region %s result: %s", localRegion.Name, msg)
	log.Infof(notes)
	if result.IsError() {
		logSyncFailed(provider, task, msg)
		return
	}
	db.OpsLog.LogEvent(provider, db.ACT_SYNC_HOST_COMPLETE, msg, task.UserCred)
	// logclient.AddActionLog(provider, getAction(task.Params), notes, task.UserCred, true)
	for j := 0; j < len(localVpcs); j += 1 {
		syncVpcWires(ctx, provider, task, &localVpcs[j], remoteVpcs[j], syncRange)
		syncVpcSecGroup(ctx, provider, task, &localVpcs[j], remoteVpcs[j], syncRange)
		syncVpcRouteTables(ctx, provider, task, &localVpcs[j], remoteVpcs[j], syncRange)
	}
}

func syncVpcSecGroup(ctx context.Context, provider *models.SCloudprovider, task *CloudProviderSyncInfoTask, localVpc *models.SVpc, remoteVpc cloudprovider.ICloudVpc, syncRange *models.SSyncRange) {
	if secgroups, err := remoteVpc.GetISecurityGroups(); err != nil {
		msg := fmt.Sprintf("GetISecurityGroups for vpc %s failed %s", remoteVpc.GetId(), err)
		log.Errorf(msg)
		logSyncFailed(provider, task, msg)
		return
	} else {
		_, _, result := models.SecurityGroupManager.SyncSecgroups(ctx, task.UserCred, secgroups, localVpc, provider.ProjectId, syncRange.ProjectSync)
		msg := result.Result()
		notes := fmt.Sprintf("SyncSecurityGroup for VPC %s result: %s", localVpc.Name, msg)
		log.Infof(notes)
		if result.IsError() {
			logSyncFailed(provider, task, msg)
			return
		}
	}
}

func syncVpcRouteTables(ctx context.Context, provider *models.SCloudprovider, task *CloudProviderSyncInfoTask, localVpc *models.SVpc, remoteVpc cloudprovider.ICloudVpc, syncRange *models.SSyncRange) {
	routeTables, err := remoteVpc.GetIRouteTables()
	if err != nil {
		msg := fmt.Sprintf("GetIRouteTables for vpc %s failed %s", remoteVpc.GetId(), err)
		log.Errorf(msg)
		logSyncFailed(provider, task, msg)
		return
	}
	_, _, result := models.RouteTableManager.SyncRouteTables(ctx, task.GetUserCred(), localVpc, routeTables)
	msg := result.Result()
	notes := fmt.Sprintf("SyncRouteTables for VPC %s result: %s", localVpc.Name, msg)
	log.Infof(notes)
	if result.IsError() {
		logSyncFailed(provider, task, msg)
		return
	}
}

func syncVpcWires(ctx context.Context, provider *models.SCloudprovider, task taskman.ITask, localVpc *models.SVpc, remoteVpc cloudprovider.ICloudVpc, syncRange *models.SSyncRange) {
	wires, err := remoteVpc.GetIWires()
	if err != nil {
		msg := fmt.Sprintf("GetIWires for vpc %s failed %s", remoteVpc.GetId(), err)
		log.Errorf(msg)
		logSyncFailed(provider, task, msg)
		return
	}
	localWires, remoteWires, result := models.WireManager.SyncWires(ctx, task.GetUserCred(), localVpc, wires)
	msg := result.Result()
	notes := fmt.Sprintf("SyncWires for VPC %s result: %s", localVpc.Name, msg)
	log.Infof(notes)
	if result.IsError() {
		logSyncFailed(provider, task, msg)
		return
	}
	db.OpsLog.LogEvent(provider, db.ACT_SYNC_HOST_COMPLETE, msg, task.GetUserCred())
	// logclient.AddActionLog(provider, getAction(task.GetParams()), notes, task.GetUserCred(), true)
	for i := 0; i < len(localWires); i += 1 {
		syncWireNetworks(ctx, provider, task, &localWires[i], remoteWires[i], syncRange)
	}
}

func syncWireNetworks(ctx context.Context, provider *models.SCloudprovider, task taskman.ITask, localWire *models.SWire, remoteWire cloudprovider.ICloudWire, syncRange *models.SSyncRange) {
	nets, err := remoteWire.GetINetworks()
	if err != nil {
		msg := fmt.Sprintf("GetINetworks for wire %s failed %s", remoteWire.GetId(), err)
		log.Errorf(msg)
		logSyncFailed(provider, task, msg)
		return
	}
	_, _, result := models.NetworkManager.SyncNetworks(ctx, task.GetUserCred(), localWire, nets, provider.ProjectId, syncRange.ProjectSync)
	msg := result.Result()
	notes := fmt.Sprintf("SyncNetworks for wire %s result: %s", localWire.Name, msg)
	log.Infof(notes)
	if result.IsError() {
		logSyncFailed(provider, task, msg)
		return
	}
	db.OpsLog.LogEvent(provider, db.ACT_SYNC_HOST_COMPLETE, msg, task.GetUserCred())
	// logclient.AddActionLog(provider, getAction(task.GetParams()), notes, task.GetUserCred(), true)
}

func syncZoneStorages(ctx context.Context, provider *models.SCloudprovider, task *CloudProviderSyncInfoTask, driver cloudprovider.ICloudProvider, localZone *models.SZone, remoteZone cloudprovider.ICloudZone, syncRange *models.SSyncRange, storageCachePairs []sStoragecacheSyncPair) []sStoragecacheSyncPair {
	storages, err := remoteZone.GetIStorages()
	if err != nil {
		msg := fmt.Sprintf("GetIStorages for zone %s failed %s", remoteZone.GetName(), err)
		log.Errorf(msg)
		logSyncFailed(provider, task, msg)
		return nil
	}
	localStorages, remoteStorages, result := models.StorageManager.SyncStorages(ctx, task.UserCred, provider, localZone, storages)
	msg := result.Result()
	notes := fmt.Sprintf("SyncZones for region %s result: %s", localZone.Name, msg)
	log.Infof(notes)
	if result.IsError() {
		logSyncFailed(provider, task, msg)
		return nil
	}
	db.OpsLog.LogEvent(provider, db.ACT_SYNC_HOST_COMPLETE, msg, task.UserCred)
	// logclient.AddActionLog(provider, getAction(task.GetParams()), notes, task.GetUserCred(), true)

	newCacheIds := make([]sStoragecacheSyncPair, 0)
	for i := 0; i < len(localStorages); i += 1 {
		if !isInCache(storageCachePairs, localStorages[i].StoragecacheId) && !isInCache(newCacheIds, localStorages[i].StoragecacheId) {
			cachePair := syncStorageCaches(ctx, provider, task, &localStorages[i], remoteStorages[i])
			if cachePair.remote != nil && cachePair.local != nil {
				newCacheIds = append(newCacheIds, cachePair)
			}
		}
		syncStorageDisks(ctx, provider, task, driver, &localStorages[i], remoteStorages[i], syncRange)
	}
	return newCacheIds
}

func syncStorageCaches(ctx context.Context, provider *models.SCloudprovider, task *CloudProviderSyncInfoTask, localStorage *models.SStorage, remoteStorage cloudprovider.ICloudStorage) (cachePair sStoragecacheSyncPair) {
	remoteCache := remoteStorage.GetIStoragecache()
	localCache, err := models.StoragecacheManager.SyncWithCloudStoragecache(remoteCache)
	if err != nil {
		msg := fmt.Sprintf("SyncWithCloudStoragecache for storage %s failed %s", remoteStorage.GetName(), err)
		log.Errorf(msg)
		logSyncFailed(provider, task, msg)
		return
	}
	err = localStorage.SetStoragecache(localCache)
	if err != nil {
		msg := fmt.Sprintf("localStorage %s set cache failed: %s", localStorage.GetName(), err)
		log.Errorf(msg)
		logSyncFailed(provider, task, msg)
	}
	cachePair.local = localCache
	cachePair.remote = remoteCache
	return
}

func syncStorageDisks(ctx context.Context, provider *models.SCloudprovider, task *CloudProviderSyncInfoTask, driver cloudprovider.ICloudProvider, localStorage *models.SStorage, remoteStorage cloudprovider.ICloudStorage, syncRange *models.SSyncRange) {
	disks, err := remoteStorage.GetIDisks()
	if err != nil {
		msg := fmt.Sprintf("GetIDisks for storage %s failed %s", remoteStorage.GetName(), err)
		log.Errorf(msg)
		logSyncFailed(provider, task, msg)
		return
	}
	_, _, result := models.DiskManager.SyncDisks(ctx, task.UserCred, driver, localStorage, disks, provider.ProjectId, syncRange.ProjectSync)
	msg := result.Result()
	notes := fmt.Sprintf("SyncDisks for storage %s result: %s", localStorage.Name, msg)
	log.Infof(notes)
	if result.IsError() {
		logSyncFailed(provider, task, msg)
		return
	}
	db.OpsLog.LogEvent(provider, db.ACT_SYNC_HOST_COMPLETE, msg, task.UserCred)
	// logclient.AddActionLog(provider, getAction(task.Params), notes, task.UserCred, true)
}

func syncZoneHosts(ctx context.Context, provider *models.SCloudprovider, task *CloudProviderSyncInfoTask, driver cloudprovider.ICloudProvider, localZone *models.SZone, remoteZone cloudprovider.ICloudZone, syncRange *models.SSyncRange, storageCachePairs []sStoragecacheSyncPair) []sStoragecacheSyncPair {
	hosts, err := remoteZone.GetIHosts()
	if err != nil {
		msg := fmt.Sprintf("GetIHosts for zone %s failed %s", remoteZone.GetName(), err)
		log.Errorf(msg)
		logSyncFailed(provider, task, msg)
		return nil
	}
	localHosts, remoteHosts, result := models.HostManager.SyncHosts(ctx, task.UserCred, provider, localZone, hosts, syncRange.ProjectSync)
	msg := result.Result()
	notes := fmt.Sprintf("SyncHosts for zone %s result: %s", localZone.Name, msg)
	log.Infof(notes)
	if result.IsError() {
		logSyncFailed(provider, task, msg)
		return nil
	}
	var newCachePairs []sStoragecacheSyncPair
	db.OpsLog.LogEvent(provider, db.ACT_SYNC_HOST_COMPLETE, msg, task.UserCred)
	// logclient.AddActionLog(provider, getAction(task.Params), notes, task.UserCred, true)
	for i := 0; i < len(localHosts); i += 1 {
		if len(syncRange.Host) > 0 && !utils.IsInStringArray(localHosts[i].Id, syncRange.Host) {
			continue
		}
		newCachePairs = syncHostStorages(ctx, provider, task, &localHosts[i], remoteHosts[i], storageCachePairs)
		syncHostWires(ctx, provider, task, &localHosts[i], remoteHosts[i])
		syncHostVMs(ctx, provider, task, driver, &localHosts[i], remoteHosts[i], syncRange)
	}
	return newCachePairs
}

func syncHostStorages(ctx context.Context, provider *models.SCloudprovider, task *CloudProviderSyncInfoTask, localHost *models.SHost, remoteHost cloudprovider.ICloudHost, storageCachePairs []sStoragecacheSyncPair) []sStoragecacheSyncPair {
	storages, err := remoteHost.GetIStorages()
	if err != nil {
		msg := fmt.Sprintf("GetIStorages for host %s failed %s", remoteHost.GetName(), err)
		log.Errorf(msg)
		logSyncFailed(provider, task, msg)
		return nil
	}
	localStorages, remoteStorages, result := localHost.SyncHostStorages(ctx, task.UserCred, storages)
	msg := result.Result()
	notes := fmt.Sprintf("SyncHostStorages for host %s result: %s", localHost.Name, msg)
	log.Infof(notes)
	if result.IsError() {
		logSyncFailed(provider, task, msg)
		return nil
	}
	db.OpsLog.LogEvent(provider, db.ACT_SYNC_HOST_COMPLETE, msg, task.UserCred)
	// logclient.AddActionLog(provider, getAction(task.Params), notes, task.UserCred, true)

	newCacheIds := make([]sStoragecacheSyncPair, 0)
	for i := 0; i < len(localStorages); i += 1 {
		if !isInCache(storageCachePairs, localStorages[i].StoragecacheId) && !isInCache(newCacheIds, localStorages[i].StoragecacheId) {
			cachePair := syncStorageCaches(ctx, provider, task, &localStorages[i], remoteStorages[i])
			if cachePair.remote != nil && cachePair.local != nil {
				newCacheIds = append(newCacheIds, cachePair)
			}
		}
	}
	return newCacheIds
}

func syncHostWires(ctx context.Context, provider *models.SCloudprovider, task taskman.ITask, localHost *models.SHost, remoteHost cloudprovider.ICloudHost) {
	wires, err := remoteHost.GetIWires()
	if err != nil {
		msg := fmt.Sprintf("GetIWires for host %s failed %s", remoteHost.GetName(), err)
		log.Errorf(msg)
		logSyncFailed(provider, task, msg)
		return
	}
	result := localHost.SyncHostWires(ctx, task.GetUserCred(), wires)
	msg := result.Result()
	notes := fmt.Sprintf("SyncHostWires for host %s result: %s", localHost.Name, msg)
	log.Infof(notes)
	if result.IsError() {
		logSyncFailed(provider, task, msg)
		return
	}
	db.OpsLog.LogEvent(provider, db.ACT_SYNC_HOST_COMPLETE, msg, task.GetUserCred())
	// logclient.AddActionLog(provider, getAction(task.GetParams()), notes, task.GetUserCred(), true)
}

func syncHostVMs(ctx context.Context, provider *models.SCloudprovider, task *CloudProviderSyncInfoTask, driver cloudprovider.ICloudProvider, localHost *models.SHost, remoteHost cloudprovider.ICloudHost, syncRange *models.SSyncRange) {
	vms, err := remoteHost.GetIVMs()
	if err != nil {
		msg := fmt.Sprintf("GetIVMs for host %s failed %s", remoteHost.GetName(), err)
		log.Errorf(msg)
		logSyncFailed(provider, task, msg)
		return
	}
	localVMs, remoteVMs, result := localHost.SyncHostVMs(ctx, task.UserCred, driver, vms, provider.ProjectId, syncRange.ProjectSync)
	msg := result.Result()
	notes := fmt.Sprintf("SyncHostVMs for host %s result: %s", localHost.Name, msg)
	log.Infof(notes)
	if result.IsError() {
		logSyncFailed(provider, task, msg)
		return
	}
	db.OpsLog.LogEvent(provider, db.ACT_SYNC_HOST_COMPLETE, msg, task.UserCred)
	// logclient.AddActionLog(provider, getAction(task.Params), notes, task.UserCred, true)
	for i := 0; i < len(localVMs); i += 1 {
		syncVMNics(ctx, provider, task, localHost, &localVMs[i], remoteVMs[i])
		syncVMDisks(ctx, provider, task, driver, localHost, &localVMs[i], remoteVMs[i], syncRange)
		syncVMEip(ctx, provider, task, &localVMs[i], remoteVMs[i])

		if localVMs[i].Status == models.VM_RUNNING {
			db.OpsLog.LogEvent(&localVMs[i], db.ACT_START, localVMs[i].GetShortDesc(ctx), task.UserCred)
		}
	}
}

func syncVMNics(ctx context.Context, provider *models.SCloudprovider, task *CloudProviderSyncInfoTask, host *models.SHost, localVM *models.SGuest, remoteVM cloudprovider.ICloudVM) {
	nics, err := remoteVM.GetINics()
	if err != nil {
		msg := fmt.Sprintf("GetINics for VM %s failed %s", remoteVM.GetName(), err)
		log.Errorf(msg)
		logSyncFailed(provider, task, msg)
		return
	}
	result := localVM.SyncVMNics(ctx, task.UserCred, host, nics)
	msg := result.Result()
	notes := fmt.Sprintf("syncVMNics for VM %s result: %s", localVM.Name, msg)
	log.Infof(notes)
	if result.IsError() {
		logSyncFailed(provider, task, msg)
		return
	}
	db.OpsLog.LogEvent(provider, db.ACT_SYNC_HOST_COMPLETE, msg, task.UserCred)
	// logclient.AddActionLog(provider, getAction(task.Params), notes, task.UserCred, true)
}

func syncVMDisks(ctx context.Context, provider *models.SCloudprovider, task *CloudProviderSyncInfoTask, driver cloudprovider.ICloudProvider, host *models.SHost, localVM *models.SGuest, remoteVM cloudprovider.ICloudVM, syncRange *models.SSyncRange) {
	disks, err := remoteVM.GetIDisks()
	if err != nil {
		msg := fmt.Sprintf("GetIDisks for VM %s failed %s", remoteVM.GetName(), err)
		log.Errorf(msg)
		logSyncFailed(provider, task, msg)
		return
	}
	result := localVM.SyncVMDisks(ctx, task.UserCred, driver, host, disks, provider.ProjectId, syncRange.ProjectSync)
	msg := result.Result()
	notes := fmt.Sprintf("syncVMDisks for VM %s result: %s", localVM.Name, msg)
	log.Infof(notes)
	if result.IsError() {
		logSyncFailed(provider, task, msg)
		return
	}
	db.OpsLog.LogEvent(provider, db.ACT_SYNC_HOST_COMPLETE, msg, task.UserCred)
	// logclient.AddActionLog(provider, getAction(task.Params), notes, task.UserCred, true)
}

func syncVMEip(ctx context.Context, provider *models.SCloudprovider, task *CloudProviderSyncInfoTask, localVM *models.SGuest, remoteVM cloudprovider.ICloudVM) {
	eip, err := remoteVM.GetIEIP()
	if err != nil {
		msg := fmt.Sprintf("GetIEIP for VM %s failed %s", remoteVM.GetName(), err)
		log.Errorf(msg)
		logSyncFailed(provider, task, msg)
		return
	}
	result := localVM.SyncVMEip(ctx, task.UserCred, provider, eip, provider.ProjectId)
	msg := result.Result()
	log.Infof("syncVMEip for VM %s result: %s", localVM.Name, msg)
	if result.IsError() {
		logSyncFailed(provider, task, msg)
		return
	}
>>>>>>> 02e8d93f
	db.OpsLog.LogEvent(provider, db.ACT_SYNC_HOST_COMPLETE, msg, task.UserCred)
}*/<|MERGE_RESOLUTION|>--- conflicted
+++ resolved
@@ -2,11 +2,6 @@
 
 import (
 	"context"
-<<<<<<< HEAD
-=======
-	"fmt"
-	"strings"
->>>>>>> 02e8d93f
 
 	"yunion.io/x/jsonutils"
 
@@ -121,364 +116,6 @@
 
 		cloudProviderRegions[i].DoSync(ctx, task.UserCred, syncRange)
 	}
-
-<<<<<<< HEAD
-=======
-	result := models.SnapshotManager.SyncSnapshots(ctx, task.GetUserCred(), provider, localRegion, snapshots, provider.ProjectId, syncRange.ProjectSync)
-	msg := result.Result()
-	log.Infof("SyncSnapshots for region %s result: %s", localRegion.Name, msg)
-	if result.IsError() {
-		logSyncFailed(provider, task, msg)
-		return
-	}
-	db.OpsLog.LogEvent(provider, db.ACT_SYNC_HOST_COMPLETE, msg, task.GetUserCred())
-}
-
-func syncRegionEips(ctx context.Context, provider *models.SCloudprovider, task *CloudProviderSyncInfoTask, localRegion *models.SCloudregion, remoteRegion cloudprovider.ICloudRegion, syncRange *models.SSyncRange) {
-	eips, err := remoteRegion.GetIEips()
-	if err != nil {
-		msg := fmt.Sprintf("GetIEips for region %s failed %s", remoteRegion.GetName(), err)
-		log.Errorf(msg)
-		logSyncFailed(provider, task, msg)
-		return
-	}
-
-	result := models.ElasticipManager.SyncEips(ctx, task.UserCred, provider, localRegion, eips, provider.ProjectId, syncRange.ProjectSync)
-	msg := result.Result()
-	log.Infof("SyncEips for region %s result: %s", localRegion.Name, msg)
-	if result.IsError() {
-		logSyncFailed(provider, task, msg)
-		return
-	}
-	db.OpsLog.LogEvent(provider, db.ACT_SYNC_HOST_COMPLETE, msg, task.UserCred)
-}
-
-func syncRegionZones(ctx context.Context, provider *models.SCloudprovider, task *CloudProviderSyncInfoTask, localRegion *models.SCloudregion, remoteRegion cloudprovider.ICloudRegion) ([]models.SZone, []cloudprovider.ICloudZone) {
-	zones, err := remoteRegion.GetIZones()
-	if err != nil {
-		msg := fmt.Sprintf("GetZones for region %s failed %s", remoteRegion.GetName(), err)
-		log.Errorf(msg)
-		logSyncFailed(provider, task, msg)
-		return nil, nil
-	}
-	localZones, remoteZones, result := models.ZoneManager.SyncZones(ctx, task.UserCred, localRegion, zones)
-	msg := result.Result()
-	notes := fmt.Sprintf("SyncZones for region %s result: %s", localRegion.Name, msg)
-	log.Infof(notes)
-	if result.IsError() {
-		logSyncFailed(provider, task, msg)
-		return nil, nil
-	}
-	db.OpsLog.LogEvent(provider, db.ACT_SYNC_HOST_COMPLETE, msg, task.UserCred)
-	// logclient.AddActionLog(provider, getAction(task.Params), notes, task.UserCred, true)
-	return localZones, remoteZones
-}
-
-func syncRegionVPCs(ctx context.Context, provider *models.SCloudprovider, task *CloudProviderSyncInfoTask, localRegion *models.SCloudregion, remoteRegion cloudprovider.ICloudRegion, syncRange *models.SSyncRange) {
-	vpcs, err := remoteRegion.GetIVpcs()
-	if err != nil {
-		msg := fmt.Sprintf("GetVpcs for region %s failed %s", remoteRegion.GetName(), err)
-		log.Errorf(msg)
-		logSyncFailed(provider, task, msg)
-		return
-	}
-
-	localVpcs, remoteVpcs, result := models.VpcManager.SyncVPCs(ctx, task.UserCred, provider, localRegion, vpcs)
-	msg := result.Result()
-	notes := fmt.Sprintf("SyncVPCs for region %s result: %s", localRegion.Name, msg)
-	log.Infof(notes)
-	if result.IsError() {
-		logSyncFailed(provider, task, msg)
-		return
-	}
-	db.OpsLog.LogEvent(provider, db.ACT_SYNC_HOST_COMPLETE, msg, task.UserCred)
-	// logclient.AddActionLog(provider, getAction(task.Params), notes, task.UserCred, true)
-	for j := 0; j < len(localVpcs); j += 1 {
-		syncVpcWires(ctx, provider, task, &localVpcs[j], remoteVpcs[j], syncRange)
-		syncVpcSecGroup(ctx, provider, task, &localVpcs[j], remoteVpcs[j], syncRange)
-		syncVpcRouteTables(ctx, provider, task, &localVpcs[j], remoteVpcs[j], syncRange)
-	}
-}
-
-func syncVpcSecGroup(ctx context.Context, provider *models.SCloudprovider, task *CloudProviderSyncInfoTask, localVpc *models.SVpc, remoteVpc cloudprovider.ICloudVpc, syncRange *models.SSyncRange) {
-	if secgroups, err := remoteVpc.GetISecurityGroups(); err != nil {
-		msg := fmt.Sprintf("GetISecurityGroups for vpc %s failed %s", remoteVpc.GetId(), err)
-		log.Errorf(msg)
-		logSyncFailed(provider, task, msg)
-		return
-	} else {
-		_, _, result := models.SecurityGroupManager.SyncSecgroups(ctx, task.UserCred, secgroups, localVpc, provider.ProjectId, syncRange.ProjectSync)
-		msg := result.Result()
-		notes := fmt.Sprintf("SyncSecurityGroup for VPC %s result: %s", localVpc.Name, msg)
-		log.Infof(notes)
-		if result.IsError() {
-			logSyncFailed(provider, task, msg)
-			return
-		}
-	}
-}
-
-func syncVpcRouteTables(ctx context.Context, provider *models.SCloudprovider, task *CloudProviderSyncInfoTask, localVpc *models.SVpc, remoteVpc cloudprovider.ICloudVpc, syncRange *models.SSyncRange) {
-	routeTables, err := remoteVpc.GetIRouteTables()
-	if err != nil {
-		msg := fmt.Sprintf("GetIRouteTables for vpc %s failed %s", remoteVpc.GetId(), err)
-		log.Errorf(msg)
-		logSyncFailed(provider, task, msg)
-		return
-	}
-	_, _, result := models.RouteTableManager.SyncRouteTables(ctx, task.GetUserCred(), localVpc, routeTables)
-	msg := result.Result()
-	notes := fmt.Sprintf("SyncRouteTables for VPC %s result: %s", localVpc.Name, msg)
-	log.Infof(notes)
-	if result.IsError() {
-		logSyncFailed(provider, task, msg)
-		return
-	}
-}
-
-func syncVpcWires(ctx context.Context, provider *models.SCloudprovider, task taskman.ITask, localVpc *models.SVpc, remoteVpc cloudprovider.ICloudVpc, syncRange *models.SSyncRange) {
-	wires, err := remoteVpc.GetIWires()
-	if err != nil {
-		msg := fmt.Sprintf("GetIWires for vpc %s failed %s", remoteVpc.GetId(), err)
-		log.Errorf(msg)
-		logSyncFailed(provider, task, msg)
-		return
-	}
-	localWires, remoteWires, result := models.WireManager.SyncWires(ctx, task.GetUserCred(), localVpc, wires)
-	msg := result.Result()
-	notes := fmt.Sprintf("SyncWires for VPC %s result: %s", localVpc.Name, msg)
-	log.Infof(notes)
-	if result.IsError() {
-		logSyncFailed(provider, task, msg)
-		return
-	}
-	db.OpsLog.LogEvent(provider, db.ACT_SYNC_HOST_COMPLETE, msg, task.GetUserCred())
-	// logclient.AddActionLog(provider, getAction(task.GetParams()), notes, task.GetUserCred(), true)
-	for i := 0; i < len(localWires); i += 1 {
-		syncWireNetworks(ctx, provider, task, &localWires[i], remoteWires[i], syncRange)
-	}
-}
-
-func syncWireNetworks(ctx context.Context, provider *models.SCloudprovider, task taskman.ITask, localWire *models.SWire, remoteWire cloudprovider.ICloudWire, syncRange *models.SSyncRange) {
-	nets, err := remoteWire.GetINetworks()
-	if err != nil {
-		msg := fmt.Sprintf("GetINetworks for wire %s failed %s", remoteWire.GetId(), err)
-		log.Errorf(msg)
-		logSyncFailed(provider, task, msg)
-		return
-	}
-	_, _, result := models.NetworkManager.SyncNetworks(ctx, task.GetUserCred(), localWire, nets, provider.ProjectId, syncRange.ProjectSync)
-	msg := result.Result()
-	notes := fmt.Sprintf("SyncNetworks for wire %s result: %s", localWire.Name, msg)
-	log.Infof(notes)
-	if result.IsError() {
-		logSyncFailed(provider, task, msg)
-		return
-	}
-	db.OpsLog.LogEvent(provider, db.ACT_SYNC_HOST_COMPLETE, msg, task.GetUserCred())
-	// logclient.AddActionLog(provider, getAction(task.GetParams()), notes, task.GetUserCred(), true)
-}
-
-func syncZoneStorages(ctx context.Context, provider *models.SCloudprovider, task *CloudProviderSyncInfoTask, driver cloudprovider.ICloudProvider, localZone *models.SZone, remoteZone cloudprovider.ICloudZone, syncRange *models.SSyncRange, storageCachePairs []sStoragecacheSyncPair) []sStoragecacheSyncPair {
-	storages, err := remoteZone.GetIStorages()
-	if err != nil {
-		msg := fmt.Sprintf("GetIStorages for zone %s failed %s", remoteZone.GetName(), err)
-		log.Errorf(msg)
-		logSyncFailed(provider, task, msg)
-		return nil
-	}
-	localStorages, remoteStorages, result := models.StorageManager.SyncStorages(ctx, task.UserCred, provider, localZone, storages)
-	msg := result.Result()
-	notes := fmt.Sprintf("SyncZones for region %s result: %s", localZone.Name, msg)
-	log.Infof(notes)
-	if result.IsError() {
-		logSyncFailed(provider, task, msg)
-		return nil
-	}
-	db.OpsLog.LogEvent(provider, db.ACT_SYNC_HOST_COMPLETE, msg, task.UserCred)
-	// logclient.AddActionLog(provider, getAction(task.GetParams()), notes, task.GetUserCred(), true)
-
-	newCacheIds := make([]sStoragecacheSyncPair, 0)
-	for i := 0; i < len(localStorages); i += 1 {
-		if !isInCache(storageCachePairs, localStorages[i].StoragecacheId) && !isInCache(newCacheIds, localStorages[i].StoragecacheId) {
-			cachePair := syncStorageCaches(ctx, provider, task, &localStorages[i], remoteStorages[i])
-			if cachePair.remote != nil && cachePair.local != nil {
-				newCacheIds = append(newCacheIds, cachePair)
-			}
-		}
-		syncStorageDisks(ctx, provider, task, driver, &localStorages[i], remoteStorages[i], syncRange)
-	}
-	return newCacheIds
-}
-
-func syncStorageCaches(ctx context.Context, provider *models.SCloudprovider, task *CloudProviderSyncInfoTask, localStorage *models.SStorage, remoteStorage cloudprovider.ICloudStorage) (cachePair sStoragecacheSyncPair) {
-	remoteCache := remoteStorage.GetIStoragecache()
-	localCache, err := models.StoragecacheManager.SyncWithCloudStoragecache(remoteCache)
-	if err != nil {
-		msg := fmt.Sprintf("SyncWithCloudStoragecache for storage %s failed %s", remoteStorage.GetName(), err)
-		log.Errorf(msg)
-		logSyncFailed(provider, task, msg)
-		return
-	}
-	err = localStorage.SetStoragecache(localCache)
-	if err != nil {
-		msg := fmt.Sprintf("localStorage %s set cache failed: %s", localStorage.GetName(), err)
-		log.Errorf(msg)
-		logSyncFailed(provider, task, msg)
-	}
-	cachePair.local = localCache
-	cachePair.remote = remoteCache
-	return
-}
-
-func syncStorageDisks(ctx context.Context, provider *models.SCloudprovider, task *CloudProviderSyncInfoTask, driver cloudprovider.ICloudProvider, localStorage *models.SStorage, remoteStorage cloudprovider.ICloudStorage, syncRange *models.SSyncRange) {
-	disks, err := remoteStorage.GetIDisks()
-	if err != nil {
-		msg := fmt.Sprintf("GetIDisks for storage %s failed %s", remoteStorage.GetName(), err)
-		log.Errorf(msg)
-		logSyncFailed(provider, task, msg)
-		return
-	}
-	_, _, result := models.DiskManager.SyncDisks(ctx, task.UserCred, driver, localStorage, disks, provider.ProjectId, syncRange.ProjectSync)
-	msg := result.Result()
-	notes := fmt.Sprintf("SyncDisks for storage %s result: %s", localStorage.Name, msg)
-	log.Infof(notes)
-	if result.IsError() {
-		logSyncFailed(provider, task, msg)
-		return
-	}
-	db.OpsLog.LogEvent(provider, db.ACT_SYNC_HOST_COMPLETE, msg, task.UserCred)
-	// logclient.AddActionLog(provider, getAction(task.Params), notes, task.UserCred, true)
-}
-
-func syncZoneHosts(ctx context.Context, provider *models.SCloudprovider, task *CloudProviderSyncInfoTask, driver cloudprovider.ICloudProvider, localZone *models.SZone, remoteZone cloudprovider.ICloudZone, syncRange *models.SSyncRange, storageCachePairs []sStoragecacheSyncPair) []sStoragecacheSyncPair {
-	hosts, err := remoteZone.GetIHosts()
-	if err != nil {
-		msg := fmt.Sprintf("GetIHosts for zone %s failed %s", remoteZone.GetName(), err)
-		log.Errorf(msg)
-		logSyncFailed(provider, task, msg)
-		return nil
-	}
-	localHosts, remoteHosts, result := models.HostManager.SyncHosts(ctx, task.UserCred, provider, localZone, hosts, syncRange.ProjectSync)
-	msg := result.Result()
-	notes := fmt.Sprintf("SyncHosts for zone %s result: %s", localZone.Name, msg)
-	log.Infof(notes)
-	if result.IsError() {
-		logSyncFailed(provider, task, msg)
-		return nil
-	}
-	var newCachePairs []sStoragecacheSyncPair
-	db.OpsLog.LogEvent(provider, db.ACT_SYNC_HOST_COMPLETE, msg, task.UserCred)
-	// logclient.AddActionLog(provider, getAction(task.Params), notes, task.UserCred, true)
-	for i := 0; i < len(localHosts); i += 1 {
-		if len(syncRange.Host) > 0 && !utils.IsInStringArray(localHosts[i].Id, syncRange.Host) {
-			continue
-		}
-		newCachePairs = syncHostStorages(ctx, provider, task, &localHosts[i], remoteHosts[i], storageCachePairs)
-		syncHostWires(ctx, provider, task, &localHosts[i], remoteHosts[i])
-		syncHostVMs(ctx, provider, task, driver, &localHosts[i], remoteHosts[i], syncRange)
-	}
-	return newCachePairs
-}
-
-func syncHostStorages(ctx context.Context, provider *models.SCloudprovider, task *CloudProviderSyncInfoTask, localHost *models.SHost, remoteHost cloudprovider.ICloudHost, storageCachePairs []sStoragecacheSyncPair) []sStoragecacheSyncPair {
-	storages, err := remoteHost.GetIStorages()
-	if err != nil {
-		msg := fmt.Sprintf("GetIStorages for host %s failed %s", remoteHost.GetName(), err)
-		log.Errorf(msg)
-		logSyncFailed(provider, task, msg)
-		return nil
-	}
-	localStorages, remoteStorages, result := localHost.SyncHostStorages(ctx, task.UserCred, storages)
-	msg := result.Result()
-	notes := fmt.Sprintf("SyncHostStorages for host %s result: %s", localHost.Name, msg)
-	log.Infof(notes)
-	if result.IsError() {
-		logSyncFailed(provider, task, msg)
-		return nil
-	}
-	db.OpsLog.LogEvent(provider, db.ACT_SYNC_HOST_COMPLETE, msg, task.UserCred)
-	// logclient.AddActionLog(provider, getAction(task.Params), notes, task.UserCred, true)
-
-	newCacheIds := make([]sStoragecacheSyncPair, 0)
-	for i := 0; i < len(localStorages); i += 1 {
-		if !isInCache(storageCachePairs, localStorages[i].StoragecacheId) && !isInCache(newCacheIds, localStorages[i].StoragecacheId) {
-			cachePair := syncStorageCaches(ctx, provider, task, &localStorages[i], remoteStorages[i])
-			if cachePair.remote != nil && cachePair.local != nil {
-				newCacheIds = append(newCacheIds, cachePair)
-			}
-		}
-	}
-	return newCacheIds
-}
-
-func syncHostWires(ctx context.Context, provider *models.SCloudprovider, task taskman.ITask, localHost *models.SHost, remoteHost cloudprovider.ICloudHost) {
-	wires, err := remoteHost.GetIWires()
-	if err != nil {
-		msg := fmt.Sprintf("GetIWires for host %s failed %s", remoteHost.GetName(), err)
-		log.Errorf(msg)
-		logSyncFailed(provider, task, msg)
-		return
-	}
-	result := localHost.SyncHostWires(ctx, task.GetUserCred(), wires)
-	msg := result.Result()
-	notes := fmt.Sprintf("SyncHostWires for host %s result: %s", localHost.Name, msg)
-	log.Infof(notes)
-	if result.IsError() {
-		logSyncFailed(provider, task, msg)
-		return
-	}
-	db.OpsLog.LogEvent(provider, db.ACT_SYNC_HOST_COMPLETE, msg, task.GetUserCred())
-	// logclient.AddActionLog(provider, getAction(task.GetParams()), notes, task.GetUserCred(), true)
-}
-
-func syncHostVMs(ctx context.Context, provider *models.SCloudprovider, task *CloudProviderSyncInfoTask, driver cloudprovider.ICloudProvider, localHost *models.SHost, remoteHost cloudprovider.ICloudHost, syncRange *models.SSyncRange) {
-	vms, err := remoteHost.GetIVMs()
-	if err != nil {
-		msg := fmt.Sprintf("GetIVMs for host %s failed %s", remoteHost.GetName(), err)
-		log.Errorf(msg)
-		logSyncFailed(provider, task, msg)
-		return
-	}
-	localVMs, remoteVMs, result := localHost.SyncHostVMs(ctx, task.UserCred, driver, vms, provider.ProjectId, syncRange.ProjectSync)
-	msg := result.Result()
-	notes := fmt.Sprintf("SyncHostVMs for host %s result: %s", localHost.Name, msg)
-	log.Infof(notes)
-	if result.IsError() {
-		logSyncFailed(provider, task, msg)
-		return
-	}
-	db.OpsLog.LogEvent(provider, db.ACT_SYNC_HOST_COMPLETE, msg, task.UserCred)
-	// logclient.AddActionLog(provider, getAction(task.Params), notes, task.UserCred, true)
-	for i := 0; i < len(localVMs); i += 1 {
-		syncVMNics(ctx, provider, task, localHost, &localVMs[i], remoteVMs[i])
-		syncVMDisks(ctx, provider, task, driver, localHost, &localVMs[i], remoteVMs[i], syncRange)
-		syncVMEip(ctx, provider, task, &localVMs[i], remoteVMs[i])
-
-		if localVMs[i].Status == models.VM_RUNNING {
-			db.OpsLog.LogEvent(&localVMs[i], db.ACT_START, localVMs[i].GetShortDesc(ctx), task.UserCred)
-		}
-	}
-}
-
-func syncVMNics(ctx context.Context, provider *models.SCloudprovider, task *CloudProviderSyncInfoTask, host *models.SHost, localVM *models.SGuest, remoteVM cloudprovider.ICloudVM) {
-	nics, err := remoteVM.GetINics()
-	if err != nil {
-		msg := fmt.Sprintf("GetINics for VM %s failed %s", remoteVM.GetName(), err)
-		log.Errorf(msg)
-		logSyncFailed(provider, task, msg)
-		return
-	}
-	result := localVM.SyncVMNics(ctx, task.UserCred, host, nics)
-	msg := result.Result()
-	notes := fmt.Sprintf("syncVMNics for VM %s result: %s", localVM.Name, msg)
-	log.Infof(notes)
-	if result.IsError() {
-		logSyncFailed(provider, task, msg)
-		return
-	}
-	db.OpsLog.LogEvent(provider, db.ACT_SYNC_HOST_COMPLETE, msg, task.UserCred)
-	// logclient.AddActionLog(provider, getAction(task.Params), notes, task.UserCred, true)
 }
 
 func syncVMDisks(ctx context.Context, provider *models.SCloudprovider, task *CloudProviderSyncInfoTask, driver cloudprovider.ICloudProvider, host *models.SHost, localVM *models.SGuest, remoteVM cloudprovider.ICloudVM, syncRange *models.SSyncRange) {
@@ -516,6 +153,5 @@
 		logSyncFailed(provider, task, msg)
 		return
 	}
->>>>>>> 02e8d93f
 	db.OpsLog.LogEvent(provider, db.ACT_SYNC_HOST_COMPLETE, msg, task.UserCred)
 }*/