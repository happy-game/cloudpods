--- conflicted
+++ resolved
@@ -4,15 +4,10 @@
 	"strings"
 	"time"
 
-<<<<<<< HEAD
-	"github.com/coredns/coredns/plugin/pkg/log"
-	"github.com/yunionio/jsonutils"
-	"github.com/yunionio/onecloud/pkg/cloudprovider"
-	"github.com/yunionio/pkg/util/secrules"
-=======
 	"yunion.io/x/jsonutils"
+	"yunion.io/x/log"
 	"yunion.io/x/onecloud/pkg/cloudprovider"
->>>>>>> ed8ccfd1
+	"yunion.io/x/pkg/util/secrules"
 )
 
 const (
@@ -184,16 +179,6 @@
 	return self.secgroups, nil
 }
 
-// func (self *SVpc) GetSecurityGroups() ([]SSecurityGroup, error) {
-// 	if self.secgroups == nil {
-// 		err := self.fetchSecurityGroups()
-// 		if err != nil {
-// 			return nil, err
-// 		}
-// 	}
-// 	return self.secgroups, nil
-// }
-
 func (self *SVpc) GetManagerId() string {
 	return self.region.client.providerId
 }
@@ -202,35 +187,38 @@
 	return self.region.DeleteVpc(self.VpcId)
 }
 
-func (self *SVpc) syncSecurityGroup(secgroupId string, rules []*secrules.SecurityRule) (string, error) {
+func (self *SVpc) syncSecurityGroup(secgroupId string, name string, rules []*secrules.SecurityRule) (string, error) {
 	secgrpId := ""
 	if secgroup, err := self.region.getSecurityGroupByTag(self.VpcId, secgroupId); err != nil {
-		if secgrpId, err = self.region.createSecurityGroup(self.VpcId, "", ""); err != nil {
+		if secgrpId, err = self.region.createSecurityGroup(self.VpcId, name, ""); err != nil {
 			return "", err
 		} else if err := self.region.addTagToSecurityGroup(secgrpId, "id", secgroupId, 1); err != nil {
 			return "", err
-		} else {
-			//addRules
-			log.Debugf("Add Rules: %s", secgrpId)
-			for _, rule := range rules {
-				if err := self.region.addSecurityGroupRule(secgrpId, rule); err != nil {
-					return "", err
-				}
+		}
+		//addRules
+		log.Debugf("Add Rules for %s", secgrpId)
+		for _, rule := range rules {
+			if err := self.region.addSecurityGroupRule(secgrpId, rule); err != nil {
+				return "", err
 			}
 		}
 	} else {
 		//syncRules
-		log.Debugf("Sync rules %s", secgrpId)
 		secgrpId = secgroup.SecurityGroupId
+		log.Debugf("Sync Rules for %s", secgroup.GetName())
+		if secgroup.GetName() != name {
+			if err := self.region.modifySecurityGroup(secgrpId, name, ""); err != nil {
+				log.Errorf("Change SecurityGroup name to %s failed: %v", name, err)
+			}
+		}
 		self.region.syncSecgroupRules(secgrpId, rules)
 	}
 	return secgrpId, nil
 }
 func (self *SVpc) assignSecurityGroup(secgroupId string, instanceId string) error {
-	log.Debugf("Assign secgroup %s => %s", secgroupId, instanceId)
 	return self.region.assignSecurityGroup(secgroupId, instanceId)
 }
 
-func (self *SVpc) revokeSecurityGroup(secgroupId string, instanceId string) error {
-	return self.region.revokeSecurityGroup(secgroupId, instanceId)
+func (self *SVpc) revokeSecurityGroup(secgroupId string, instanceId string, keep bool) error {
+	return self.region.revokeSecurityGroup(secgroupId, instanceId, keep)
 }