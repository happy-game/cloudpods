package provider

import (
	"context"

	"yunion.io/x/jsonutils"

	"yunion.io/x/onecloud/pkg/cloudprovider"
	"yunion.io/x/onecloud/pkg/httperrors"
	"yunion.io/x/onecloud/pkg/mcclient"
	"yunion.io/x/onecloud/pkg/util/aliyun"
)

type SAliyunProviderFactory struct {
}

func (self *SAliyunProviderFactory) GetId() string {
	return aliyun.CLOUD_PROVIDER_ALIYUN
}

func (self *SAliyunProviderFactory) GetName() string {
	return aliyun.CLOUD_PROVIDER_ALIYUN_CN
}

func (self *SAliyunProviderFactory) ValidateChangeBandwidth(instanceId string, bandwidth int64) error {
	return nil
}

func (self *SAliyunProviderFactory) IsPublicCloud() bool {
	return true
}

func (self *SAliyunProviderFactory) IsOnPremise() bool {
	return false
}

func (self *SAliyunProviderFactory) IsSupportPrepaidResources() bool {
	return true
}

func (self *SAliyunProviderFactory) NeedSyncSkuFromCloud() bool {
	return false
}

func (self *SAliyunProviderFactory) ValidateCreateCloudaccountData(ctx context.Context, userCred mcclient.TokenCredential, data *jsonutils.JSONDict) error {
	accessKeyID, _ := data.GetString("access_key_id")
	if len(accessKeyID) == 0 {
		return httperrors.NewMissingParameterError("access_key_id")
	}
	accessKeySecret, _ := data.GetString("access_key_secret")
	if len(accessKeySecret) == 0 {
		return httperrors.NewMissingParameterError("access_key_secret")
	}
	data.Set("account", jsonutils.NewString(accessKeyID))
	data.Set("secret", jsonutils.NewString(accessKeySecret))
	return nil
}

func (self *SAliyunProviderFactory) ValidateUpdateCloudaccountCredential(ctx context.Context, userCred mcclient.TokenCredential, data jsonutils.JSONObject, cloudaccount string) (*cloudprovider.SCloudaccount, error) {

	accessKeyID, _ := data.GetString("access_key_id")
	if len(accessKeyID) == 0 {
		return nil, httperrors.NewMissingParameterError("access_key_id")
	}
	accessKeySecret, _ := data.GetString("access_key_secret")
	if len(accessKeySecret) == 0 {
		return nil, httperrors.NewMissingParameterError("access_key_secret")
	}
	account := &cloudprovider.SCloudaccount{
		Account: accessKeyID,
		Secret:  accessKeySecret,
	}
	return account, nil
}

func (self *SAliyunProviderFactory) GetProvider(providerId, providerName, url, account, secret string) (cloudprovider.ICloudProvider, error) {
	client, err := aliyun.NewAliyunClient(providerId, providerName, account, secret, false)
	if err != nil {
		return nil, err
	}
	return &SAliyunProvider{
		SBaseProvider: cloudprovider.NewBaseProvider(self),
		client:        client,
	}, nil
}

func init() {
	factory := SAliyunProviderFactory{}
	cloudprovider.RegisterFactory(&factory)
}

type SAliyunProvider struct {
	cloudprovider.SBaseProvider
	client *aliyun.SAliyunClient
}

func (self *SAliyunProvider) GetSysInfo() (jsonutils.JSONObject, error) {
	regions := self.client.GetIRegions()
	info := jsonutils.NewDict()
	info.Add(jsonutils.NewInt(int64(len(regions))), "region_count")
	info.Add(jsonutils.NewString(aliyun.ALIYUN_API_VERSION), "api_version")
	return info, nil
}

func (self *SAliyunProvider) GetVersion() string {
	return aliyun.ALIYUN_API_VERSION
}

func (self *SAliyunProvider) GetSubAccounts() ([]cloudprovider.SSubAccount, error) {
	return self.client.GetSubAccounts()
}

func (self *SAliyunProvider) GetIRegions() []cloudprovider.ICloudRegion {
	return self.client.GetIRegions()
}

func (self *SAliyunProvider) GetIRegionById(extId string) (cloudprovider.ICloudRegion, error) {
	return self.client.GetIRegionById(extId)
}

func (self *SAliyunProvider) GetBalance() (float64, error) {
	balance, err := self.client.QueryAccountBalance()
	if err != nil {
		return 0.0, err
	}
	return balance.AvailableAmount, nil
<<<<<<< HEAD
=======
}

func (self *SAliyunProvider) GetOnPremiseIRegion() (cloudprovider.ICloudRegion, error) {
	return nil, cloudprovider.ErrNotImplemented
}

func (self *SAliyunProvider) GetIProjects() ([]cloudprovider.ICloudProject, error) {
	return self.client.GetIProjects()
>>>>>>> 3f5501c8
}<|MERGE_RESOLUTION|>--- conflicted
+++ resolved
@@ -124,15 +124,8 @@
 		return 0.0, err
 	}
 	return balance.AvailableAmount, nil
-<<<<<<< HEAD
-=======
-}
-
-func (self *SAliyunProvider) GetOnPremiseIRegion() (cloudprovider.ICloudRegion, error) {
-	return nil, cloudprovider.ErrNotImplemented
 }
 
 func (self *SAliyunProvider) GetIProjects() ([]cloudprovider.ICloudProject, error) {
 	return self.client.GetIProjects()
->>>>>>> 3f5501c8
 }