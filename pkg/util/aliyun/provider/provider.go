package provider

import (
	"context"

	"yunion.io/x/jsonutils"

	"yunion.io/x/onecloud/pkg/cloudprovider"
	"yunion.io/x/onecloud/pkg/httperrors"
	"yunion.io/x/onecloud/pkg/mcclient"
	"yunion.io/x/onecloud/pkg/util/aliyun"
)

type SAliyunProviderFactory struct {
}

func (self *SAliyunProviderFactory) GetId() string {
	return aliyun.CLOUD_PROVIDER_ALIYUN
}

func (self *SAliyunProviderFactory) GetName() string {
	return aliyun.CLOUD_PROVIDER_ALIYUN_CN
}

func (self *SAliyunProviderFactory) ValidateChangeBandwidth(instanceId string, bandwidth int64) error {
	return nil
}

func (self *SAliyunProviderFactory) IsPublicCloud() bool {
	return true
}

func (self *SAliyunProviderFactory) IsOnPremise() bool {
	return false
}

func (self *SAliyunProviderFactory) IsSupportPrepaidResources() bool {
	return true
}

func (self *SAliyunProviderFactory) ValidateCreateCloudaccountData(ctx context.Context, userCred mcclient.TokenCredential, data *jsonutils.JSONDict) error {
	accessKeyID, _ := data.GetString("access_key_id")
	if len(accessKeyID) == 0 {
		return httperrors.NewMissingParameterError("access_key_id")
	}
	accessKeySecret, _ := data.GetString("access_key_secret")
	if len(accessKeySecret) == 0 {
		return httperrors.NewMissingParameterError("access_key_secret")
	}
	data.Set("account", jsonutils.NewString(accessKeyID))
	data.Set("secret", jsonutils.NewString(accessKeySecret))
	return nil
}

func (self *SAliyunProviderFactory) ValidateUpdateCloudaccountCredential(ctx context.Context, userCred mcclient.TokenCredential, data jsonutils.JSONObject, cloudaccount string) (*cloudprovider.SCloudaccount, error) {

	accessKeyID, _ := data.GetString("access_key_id")
	if len(accessKeyID) == 0 {
		return nil, httperrors.NewMissingParameterError("access_key_id")
	}
	accessKeySecret, _ := data.GetString("access_key_secret")
	if len(accessKeySecret) == 0 {
		return nil, httperrors.NewMissingParameterError("access_key_secret")
	}
	account := &cloudprovider.SCloudaccount{
		Account: accessKeyID,
		Secret:  accessKeySecret,
	}
	return account, nil
}

func (self *SAliyunProviderFactory) GetProvider(providerId, providerName, url, account, secret string) (cloudprovider.ICloudProvider, error) {
	client, err := aliyun.NewAliyunClient(providerId, providerName, account, secret, false)
	if err != nil {
		return nil, err
	}
	return &SAliyunProvider{
		SBaseProvider: cloudprovider.NewBaseProvider(self),
		client: client,
	}, nil
}

func init() {
	factory := SAliyunProviderFactory{}
	cloudprovider.RegisterFactory(&factory)
}

type SAliyunProvider struct {
	cloudprovider.SBaseProvider
	client *aliyun.SAliyunClient
}

<<<<<<< HEAD
=======
func (self *SAliyunProvider) IsOnPremiseInfrastructure() bool {
	return false
}

func (self *SAliyunProvider) SyncSkuFromCloud() bool {
	return false
}

func (self *SAliyunProvider) GetId() string {
	return aliyun.CLOUD_PROVIDER_ALIYUN
}

func (self *SAliyunProvider) GetName() string {
	return aliyun.CLOUD_PROVIDER_ALIYUN_CN
}

>>>>>>> a4ce38c4
func (self *SAliyunProvider) GetSysInfo() (jsonutils.JSONObject, error) {
	regions := self.client.GetIRegions()
	info := jsonutils.NewDict()
	info.Add(jsonutils.NewInt(int64(len(regions))), "region_count")
	info.Add(jsonutils.NewString(aliyun.ALIYUN_API_VERSION), "api_version")
	return info, nil
}

func (self *SAliyunProvider) GetVersion() string {
	return aliyun.ALIYUN_API_VERSION
}

func (self *SAliyunProvider) GetSubAccounts() ([]cloudprovider.SSubAccount, error) {
	return self.client.GetSubAccounts()
}

func (self *SAliyunProvider) GetIRegions() []cloudprovider.ICloudRegion {
	return self.client.GetIRegions()
}

func (self *SAliyunProvider) GetIRegionById(extId string) (cloudprovider.ICloudRegion, error) {
	return self.client.GetIRegionById(extId)
}

func (self *SAliyunProvider) GetBalance() (float64, error) {
	balance, err := self.client.QueryAccountBalance()
	if err != nil {
		return 0.0, err
	}
	return balance.AvailableAmount, nil
}

func (self *SAliyunProvider) GetOnPremiseIRegion() (cloudprovider.ICloudRegion, error) {
	return nil, cloudprovider.ErrNotImplemented
}<|MERGE_RESOLUTION|>--- conflicted
+++ resolved
@@ -36,6 +36,10 @@
 
 func (self *SAliyunProviderFactory) IsSupportPrepaidResources() bool {
 	return true
+}
+
+func (self *SAliyunProviderFactory) NeedSyncSkuFromCloud() bool {
+	return false
 }
 
 func (self *SAliyunProviderFactory) ValidateCreateCloudaccountData(ctx context.Context, userCred mcclient.TokenCredential, data *jsonutils.JSONDict) error {
@@ -90,25 +94,6 @@
 	client *aliyun.SAliyunClient
 }
 
-<<<<<<< HEAD
-=======
-func (self *SAliyunProvider) IsOnPremiseInfrastructure() bool {
-	return false
-}
-
-func (self *SAliyunProvider) SyncSkuFromCloud() bool {
-	return false
-}
-
-func (self *SAliyunProvider) GetId() string {
-	return aliyun.CLOUD_PROVIDER_ALIYUN
-}
-
-func (self *SAliyunProvider) GetName() string {
-	return aliyun.CLOUD_PROVIDER_ALIYUN_CN
-}
-
->>>>>>> a4ce38c4
 func (self *SAliyunProvider) GetSysInfo() (jsonutils.JSONObject, error) {
 	regions := self.client.GetIRegions()
 	info := jsonutils.NewDict()
