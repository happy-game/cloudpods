--- conflicted
+++ resolved
@@ -13,11 +13,7 @@
 		Limit      int    `help:"List limit"`
 	}
 	shellutils.R(&EipListOptions{}, "eip-list", "List eips", func(cli *qcloud.SRegion, args *EipListOptions) error {
-<<<<<<< HEAD
-		eips, total, err := cli.GetEips(args.Eip, "", args.Offset, args.Limit)
-=======
 		eips, total, err := cli.GetEips(args.Eip, args.InstanceId, args.Offset, args.Limit)
->>>>>>> e0fe6896
 		if err != nil {
 			return err
 		}
