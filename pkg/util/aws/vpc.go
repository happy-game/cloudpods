package aws

import (
	"strings"

	"github.com/aws/aws-sdk-go/service/ec2"
	"yunion.io/x/jsonutils"
	"yunion.io/x/onecloud/pkg/cloudprovider"
)

type SUserCIDRs struct {
	UserCidr []string
}

type SVpc struct {
	region *SRegion

	iwires    []cloudprovider.ICloudWire
	secgroups []cloudprovider.ICloudSecurityGroup

	RegionId  string
	VpcId     string
	VpcName   string
	CidrBlock string
	IsDefault bool
	Status    string
	Tags      map[string]string // 名称、描述等
}

func (self *SVpc) addWire(wire *SWire) {
	if self.iwires == nil {
		self.iwires = make([]cloudprovider.ICloudWire, 0)
	}
	self.iwires = append(self.iwires, wire)
}

func (self *SVpc) GetId() string {
	return self.VpcId
}

func (self *SVpc) GetName() string {
	if len(self.VpcName) > 0 {
		return self.VpcName
	}
	return self.VpcId
}

func (self *SVpc) GetGlobalId() string {
	return self.VpcId
}

func (self *SVpc) GetStatus() string {
	return strings.ToLower(self.Status)
}

func (self *SVpc) Refresh() error {
	new, err := self.region.getVpc(self.VpcId)
	if err != nil {
		return err
	}
	return jsonutils.Update(self, new)
}

func (self *SVpc) IsEmulated() bool {
	return false
}

func (self *SVpc) GetMetadata() *jsonutils.JSONDict {
	return nil
}

func (self *SVpc) GetRegion() cloudprovider.ICloudRegion {
	return self.region
}

func (self *SVpc) GetIsDefault() bool {
	return self.IsDefault
}

func (self *SVpc) GetCidrBlock() string {
	return self.CidrBlock
}

func (self *SVpc) GetIWires() ([]cloudprovider.ICloudWire, error) {
	if self.iwires == nil {
		err := self.fetchNetworks()
		if err != nil {
			return nil, err
		}
	}
	return self.iwires, nil
}

func (self *SVpc) GetISecurityGroups() ([]cloudprovider.ICloudSecurityGroup, error) {
	if self.secgroups == nil {
		err := self.fetchSecurityGroups()
		if err != nil {
			return nil, err
		}
	}
	return self.secgroups, nil
}

func (self *SVpc) GetIRouteTables() ([]cloudprovider.ICloudRouteTable, error) {
	rts := []cloudprovider.ICloudRouteTable{}
	return rts, nil
}

func (self *SVpc) GetManagerId() string {
	return self.region.client.providerId
}

func (self *SVpc) Delete() error {
	// 删除vpc会同步删除关联的安全组
	return self.region.DeleteVpc(self.VpcId)
}

func (self *SVpc) GetIWireById(wireId string) (cloudprovider.ICloudWire, error) {
	if self.iwires == nil {
		err := self.fetchNetworks()
		if err != nil {
			return nil, err
		}
	}
	for i := 0; i < len(self.iwires); i += 1 {
		if self.iwires[i].GetGlobalId() == wireId {
			return self.iwires[i], nil
		}
	}
	return nil, cloudprovider.ErrNotFound
}

<<<<<<< HEAD
func (self *SVpc) SyncSecurityGroup(secgroupId string, name string, rules []secrules.SecurityRule) (string, error) {
	secgrpId := ""
	// 名称为default的安全组与aws默认安全组名冲突
	if strings.ToLower(name) == "default" {
		name = fmt.Sprintf("%s-%s", self.VpcId, name)
	}

	if strings.ToLower(secgroupId) == "default" {
		secgroupId = fmt.Sprintf("%s-%s", self.VpcId, secgroupId)
	}

	if secgroup, err := self.region.getSecurityGroupByTag(self.VpcId, secgroupId); err != nil {
		desc := fmt.Sprintf("security group %s for vpc %s", name, self.VpcId)
		if secgrpId, err = self.region.createSecurityGroup(self.VpcId, name, secgroupId, desc); err != nil {
			return "", err
		}

		//addRules
		log.Debugf("Add Rules for %s : %s", secgrpId, rules)
		for _, rule := range rules {
			if err := self.region.addSecurityGroupRule(secgrpId, &rule); err != nil {
				return "", err
			}
		}
	} else {
		//syncRules
		secgrpId = secgroup.SecurityGroupId
		log.Debugf("Sync Rules for %s", secgroup.GetName())
		if secgroup.GetName() != name {
			if err := self.region.modifySecurityGroup(secgrpId, name, ""); err != nil {
				log.Errorf("Change SecurityGroup name to %s failed: %v", name, err)
			}
		}
		self.region.syncSecgroupRules(secgrpId, rules)
	}
	return secgrpId, nil
}

=======
>>>>>>> 3f7ed5c9
func (self *SVpc) getWireByZoneId(zoneId string) *SWire {
	for i := 0; i < len(self.iwires); i += 1 {
		wire := self.iwires[i].(*SWire)
		if wire.zone.ZoneId == zoneId {
			return wire
		}
	}

	zone, err := self.region.getZoneById(zoneId)
	if err != nil {
		return nil
	}
	return &SWire{
		zone: zone,
		vpc:  self,
	}
}

func (self *SVpc) fetchNetworks() error {
	networks, _, err := self.region.GetNetwroks(nil, self.VpcId, 0, 0)
	if err != nil {
		return err
	}

	for i := 0; i < len(networks); i += 1 {
		wire := self.getWireByZoneId(networks[i].ZoneId)
		networks[i].wire = wire
		wire.addNetwork(&networks[i])
	}
	return nil
}

func (self *SVpc) revokeSecurityGroup(secgroupId string, instanceId string, keep bool) error {
	return self.region.revokeSecurityGroup(secgroupId, instanceId, keep)
}

func (self *SVpc) assignSecurityGroup(secgroupId string, instanceId string) error {
	return self.region.assignSecurityGroup(secgroupId, instanceId)
}

func (self *SVpc) fetchSecurityGroups() error {
	secgroups, _, err := self.region.GetSecurityGroups(self.VpcId, "", 0, 0)
	if err != nil {
		return err
	}

	self.secgroups = make([]cloudprovider.ICloudSecurityGroup, len(secgroups))
	for i := 0; i < len(secgroups); i++ {
		secgroups[i].vpc = self
		self.secgroups[i] = &secgroups[i]
	}
	return nil
}

func (self *SRegion) getVpc(vpcId string) (*SVpc, error) {
	vpcs, total, err := self.GetVpcs([]string{vpcId}, 0, 1)
	if err != nil {
		return nil, err
	}
	if total != 1 {
		return nil, cloudprovider.ErrNotFound
	}
	vpcs[0].region = self
	return &vpcs[0], nil
}

func (self *SRegion) revokeSecurityGroup(secgroupId, instanceId string, keep bool) error {
	// todo : keep ? 直接使用assignSecurityGroup 即可？
	return nil
}

func (self *SRegion) assignSecurityGroup(secgroupId, instanceId string) error {
	instance, err := self.GetInstance(instanceId)
	if err != nil {
		return err
	}

	for _, eth := range instance.NetworkInterfaces.NetworkInterface {
		params := &ec2.ModifyNetworkInterfaceAttributeInput{}
		params.SetNetworkInterfaceId(eth.NetworkInterfaceId)
		params.SetGroups([]*string{&secgroupId})

		_, err := self.ec2Client.ModifyNetworkInterfaceAttribute(params)
		if err != nil {
			return err
		}
	}

	return nil
}

func (self *SRegion) deleteSecurityGroup(secGrpId string) error {
	params := &ec2.DeleteSecurityGroupInput{}
	params.SetGroupId(secGrpId)

	_, err := self.ec2Client.DeleteSecurityGroup(params)
	return err
}

func (self *SRegion) DeleteVpc(vpcId string) error {
	params := &ec2.DeleteVpcInput{}
	params.SetVpcId(vpcId)

	_, err := self.ec2Client.DeleteVpc(params)
	return err
}

func (self *SRegion) GetVpcs(vpcId []string, offset int, limit int) ([]SVpc, int, error) {
	params := &ec2.DescribeVpcsInput{}
	if len(vpcId) > 0 {
		params.SetVpcIds(ConvertedList(vpcId))
	}
	ret, err := self.ec2Client.DescribeVpcs(params)
	if err != nil {
		if strings.Contains(err.Error(), "InvalidVpcID.NotFound") {
			return nil, 0, cloudprovider.ErrNotFound
		}
		return nil, 0, err
	}

	vpcs := []SVpc{}
	for _, item := range ret.Vpcs {
		if err := FillZero(item); err != nil {
			return nil, 0, err
		}

		vpcs = append(vpcs, SVpc{
			region: self,
			// secgroups: nil,
			RegionId:  self.RegionId,
			VpcId:     *item.VpcId,
			VpcName:   *item.VpcId,
			CidrBlock: *item.CidrBlock,
			IsDefault: *item.IsDefault,
			Status:    *item.State,
			// Tags:      *item.Tags,
		})
	}

	return vpcs, len(vpcs), nil
}<|MERGE_RESOLUTION|>--- conflicted
+++ resolved
@@ -1,7 +1,10 @@
 package aws
 
 import (
+	"fmt"
 	"strings"
+	"yunion.io/x/log"
+	"yunion.io/x/pkg/util/secrules"
 
 	"github.com/aws/aws-sdk-go/service/ec2"
 	"yunion.io/x/jsonutils"
@@ -130,28 +133,30 @@
 	return nil, cloudprovider.ErrNotFound
 }
 
-<<<<<<< HEAD
-func (self *SVpc) SyncSecurityGroup(secgroupId string, name string, rules []secrules.SecurityRule) (string, error) {
+func (self *SRegion) SyncSecurityGroup(secgroupId string, vpcId string, name string, desc string, rules []secrules.SecurityRule) (string, error) {
 	secgrpId := ""
 	// 名称为default的安全组与aws默认安全组名冲突
 	if strings.ToLower(name) == "default" {
-		name = fmt.Sprintf("%s-%s", self.VpcId, name)
+		name = fmt.Sprintf("%s-%s", vpcId, name)
 	}
 
 	if strings.ToLower(secgroupId) == "default" {
-		secgroupId = fmt.Sprintf("%s-%s", self.VpcId, secgroupId)
-	}
-
-	if secgroup, err := self.region.getSecurityGroupByTag(self.VpcId, secgroupId); err != nil {
-		desc := fmt.Sprintf("security group %s for vpc %s", name, self.VpcId)
-		if secgrpId, err = self.region.createSecurityGroup(self.VpcId, name, secgroupId, desc); err != nil {
+		secgroupId = fmt.Sprintf("%s-%s", vpcId, secgroupId)
+	}
+
+	if secgroup, err := self.getSecurityGroupByTag(vpcId, secgroupId); err != nil {
+		if len(desc) == 0 {
+			desc = fmt.Sprintf("security group %s for vpc %s", name, vpcId)
+		}
+
+		if secgrpId, err = self.createSecurityGroup(vpcId, name, secgroupId, desc); err != nil {
 			return "", err
 		}
 
 		//addRules
 		log.Debugf("Add Rules for %s : %s", secgrpId, rules)
 		for _, rule := range rules {
-			if err := self.region.addSecurityGroupRule(secgrpId, &rule); err != nil {
+			if err := self.addSecurityGroupRule(secgrpId, &rule); err != nil {
 				return "", err
 			}
 		}
@@ -160,17 +165,15 @@
 		secgrpId = secgroup.SecurityGroupId
 		log.Debugf("Sync Rules for %s", secgroup.GetName())
 		if secgroup.GetName() != name {
-			if err := self.region.modifySecurityGroup(secgrpId, name, ""); err != nil {
+			if err := self.modifySecurityGroup(secgrpId, name, ""); err != nil {
 				log.Errorf("Change SecurityGroup name to %s failed: %v", name, err)
 			}
 		}
-		self.region.syncSecgroupRules(secgrpId, rules)
+		self.syncSecgroupRules(secgrpId, rules)
 	}
 	return secgrpId, nil
 }
 
-=======
->>>>>>> 3f7ed5c9
 func (self *SVpc) getWireByZoneId(zoneId string) *SWire {
 	for i := 0; i < len(self.iwires); i += 1 {
 		wire := self.iwires[i].(*SWire)
@@ -262,7 +265,7 @@
 	return nil
 }
 
-func (self *SRegion) deleteSecurityGroup(secGrpId string) error {
+func (self *SRegion) DeleteSecurityGroup(vpcId, secGrpId string) error {
 	params := &ec2.DeleteSecurityGroupInput{}
 	params.SetGroupId(secGrpId)
 
