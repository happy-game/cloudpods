--- conflicted
+++ resolved
@@ -53,13 +53,7 @@
 			return true, c.showInfo, ""
 		}
 		c.Username = data
-<<<<<<< HEAD
-		return false, "Password: ", ""
-	} else {
-		return true, "", fmt.Sprintf("%s -p %s %s -oStrictHostKeyChecking=no %s@%s", o.Options.SshpassToolPath, data, o.Options.SshToolPath, c.Username, c.IP)
-=======
 		return false, "Password:", ""
->>>>>>> 6bb5f1de
 	}
 	return true, "", fmt.Sprintf("%s -p %s %s -oGlobalKnownHostsFile=/dev/null -oUserKnownHostsFile=/dev/null -oStrictHostKeyChecking=no %s@%s", o.Options.SshpassToolPath, data, o.Options.SshToolPath, c.Username, c.IP)
 }
