--- conflicted
+++ resolved
@@ -6,15 +6,6 @@
 	"yunion.io/x/onecloud/pkg/cloudcommon/db"
 )
 
-<<<<<<< HEAD
-var taskWorkMan *appsrv.SWorkerManager
-
-func init() {
-	taskWorkMan = appsrv.NewWorkerManager("TaskWorkerManager", 4, 1024, true)
-}
-
-=======
->>>>>>> bfc71a40
 func AddTaskHandler(prefix string, app *appsrv.Application) {
 	handler := db.NewModelHandler(TaskManager)
 	dispatcher.AddModelDispatcher(prefix, app, handler)
