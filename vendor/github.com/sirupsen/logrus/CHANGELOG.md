--- conflicted
+++ resolved
@@ -1,11 +1,15 @@
-<<<<<<< HEAD
+# 1.2.0
+This new release introduces:
+  * A new method `SetReportCaller` in the `Logger` to enable the file, line and calling function from which the trace has been issued
+  * A new trace level named `Trace` whose level is below `Debug`
+  * A configurable exit function to be called upon a Fatal trace
+  * The `Level` object now implements `encoding.TextUnmarshaler` interface
+
 # 1.1.1
 This is a bug fix release.
   * fix the build break on Solaris
   * don't drop a whole trace in JSONFormatter when a field param is a function pointer which can not be serialized
 
-=======
->>>>>>> e46ef3a2
 # 1.1.0
 This new release introduces:
   * several fixes:
