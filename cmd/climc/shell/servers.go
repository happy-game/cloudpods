package shell

import (
	"fmt"

	"yunion.io/x/jsonutils"
	"yunion.io/x/onecloud/pkg/mcclient"
	"yunion.io/x/onecloud/pkg/mcclient/modules"
	"yunion.io/x/onecloud/pkg/mcclient/options"
)

func init() {
	R(&options.ServerListOptions{}, "server-list", "List virtual servers", func(s *mcclient.ClientSession, opts *options.ServerListOptions) error {
		params, err := options.ListStructToParams(opts)
		if err != nil {
			return err
		}
		result, err := modules.Servers.List(s, params)
		if err != nil {
			return err
		}
		printList(result, modules.Servers.GetColumns(s))
		return nil
	})

	R(&options.ServerShowOptions{}, "server-show", "Show details of a server", func(s *mcclient.ClientSession, opts *options.ServerShowOptions) error {
		params, err := options.StructToParams(opts)
		if err != nil {
			return err
		}
		result, err := modules.Servers.Get(s, opts.ID, params)
		if err != nil {
			return err
		}
		printObject(result)
		return nil
	})

	R(&options.ServerIdOptions{}, "server-metadata", "Show metadata of a server", func(s *mcclient.ClientSession, opts *options.ServerIdOptions) error {
		result, err := modules.Servers.GetMetadata(s, opts.ID, nil)
		if err != nil {
			return err
		}
		printObject(result)
		return nil
	})

	R(&options.ServerCreateOptions{}, "server-create", "Create a server", func(s *mcclient.ClientSession, opts *options.ServerCreateOptions) error {
		params, err := opts.Params()
		if err != nil {
			return err
		}
		count := options.IntV(opts.Count)
		if options.BoolV(opts.DryRun) {
			results, err := modules.SchedManager.DoScheduleListResult(s, params, count)
			if err != nil {
				return err
			}
			printList(results, []string{"id", "name", "rank", "capacity", "error"})
		} else {
			taskNotify := options.BoolV(opts.TaskNotify)
			if taskNotify {
				s.PrepareTask()
			}
			if count > 1 {
				results := modules.Servers.BatchCreate(s, params, count)
				printBatchResults(results, modules.Servers.GetColumns(s))
			} else {
				server, err := modules.Servers.Create(s, params)
				if err != nil {
					return err
				}
				printObject(server)
			}
			if taskNotify {
				s.WaitTaskNotify()
			}
		}
		return nil
	})

	R(&options.ServerIdOptions{}, "server-logininfo", "Get login info of a server", func(s *mcclient.ClientSession, opts *options.ServerIdOptions) error {
		srvid, e := modules.Servers.GetId(s, opts.ID, nil)
		if e != nil {
			return e
		}
		i, e := modules.Servers.GetLoginInfo(s, srvid, nil)
		if e != nil {
			return e
		}
		printObject(i)
		return nil
	})

	R(&options.ServerIdsOptions{}, "server-start", "Start servers", func(s *mcclient.ClientSession, opts *options.ServerIdsOptions) error {
		ret := modules.Servers.BatchPerformAction(s, opts.ID, "start", nil)
		printBatchResults(ret, modules.Servers.GetColumns(s))
		return nil
	})

	R(&options.ServerIdsOptions{}, "server-syncstatus", "Sync servers status", func(s *mcclient.ClientSession, opts *options.ServerIdsOptions) error {
		ret := modules.Servers.BatchPerformAction(s, opts.ID, "syncstatus", nil)
		printBatchResults(ret, modules.Servers.GetColumns(s))
		return nil
	})

<<<<<<< HEAD
	R(&ServerOpsOptions{}, "server-sync", "Sync servers configures", func(s *mcclient.ClientSession, args *ServerOpsOptions) error {
		ret := modules.Servers.BatchPerformAction(s, args.ID, "sync", nil)
=======
	R(&options.ServerIdsOptions{}, "server-sync", "Sync servers status", func(s *mcclient.ClientSession, opts *options.ServerIdsOptions) error {
		ret := modules.Servers.BatchPerformAction(s, opts.ID, "sync", nil)
>>>>>>> 26525ca1
		printBatchResults(ret, modules.Servers.GetColumns(s))
		return nil
	})

	R(&options.ServerStopOptions{}, "server-stop", "Stop servers", func(s *mcclient.ClientSession, opts *options.ServerStopOptions) error {
		params, err := options.StructToParams(opts)
		if err != nil {
			return err
		}
		ret := modules.Servers.BatchPerformAction(s, opts.ID, "stop", params)
		printBatchResults(ret, modules.Servers.GetColumns(s))
		return nil
	})

	R(&options.ServerIdsOptions{}, "server-suspend", "Suspend servers", func(s *mcclient.ClientSession, opts *options.ServerIdsOptions) error {
		ret := modules.Servers.BatchPerformAction(s, opts.ID, "suspend", nil)
		printBatchResults(ret, modules.Servers.GetColumns(s))
		return nil
	})

<<<<<<< HEAD
	type ServerResetOptions struct {
		ServerOpsOptions
		Hard bool `help:"Hard reset or not; default soft"`
	}
	R(&ServerResetOptions{}, "server-reset", "Reset servers", func(s *mcclient.ClientSession, args *ServerResetOptions) error {
		params := jsonutils.NewDict()
		if args.Hard {
			params.Add(jsonutils.JSONTrue, "is_hard")
		}
		ret := modules.Servers.BatchPerformAction(s, args.ID, "reset", params)
=======
	R(&options.ServerIdsOptions{}, "server-reset", "Reset servers", func(s *mcclient.ClientSession, opts *options.ServerIdsOptions) error {
		ret := modules.Servers.BatchPerformAction(s, opts.ID, "reset", nil)
>>>>>>> 26525ca1
		printBatchResults(ret, modules.Servers.GetColumns(s))
		return nil
	})

	R(&options.ServerIdsOptions{}, "server-purge", "Purge obsolete servers", func(s *mcclient.ClientSession, opts *options.ServerIdsOptions) error {
		ret := modules.Servers.BatchPerformAction(s, opts.ID, "purge", nil)
		printBatchResults(ret, modules.Servers.GetColumns(s))
		return nil
	})

	R(&options.ServerDeleteOptions{}, "server-delete", "Delete servers", func(s *mcclient.ClientSession, opts *options.ServerDeleteOptions) error {
		params, err := options.StructToParams(opts)
		if err != nil {
			return err
		}
		ret := modules.Servers.BatchDeleteWithParam(s, opts.ID, params, nil)
		printBatchResults(ret, modules.Servers.GetColumns(s))
		return nil
	})

	R(&options.ServerIdsOptions{}, "server-cancel-delete", "Cancel pending delete servers", func(s *mcclient.ClientSession, opts *options.ServerIdsOptions) error {
		ret := modules.Servers.BatchPerformAction(s, opts.ID, "cancel-delete", nil)
		printBatchResults(ret, modules.Servers.GetColumns(s))
		return nil
	})

	R(&options.ServerIdOptions{}, "server-vnc", "Show vnc info of server", func(s *mcclient.ClientSession, opts *options.ServerIdOptions) error {
		ret, e := modules.Servers.GetSpecific(s, opts.ID, "vnc", nil)
		if e != nil {
			return e
		}
		printObject(ret)
		return nil
	})

	R(&options.ServerIdOptions{}, "server-desc", "Show desc info of server", func(s *mcclient.ClientSession, opts *options.ServerIdOptions) error {
		ret, e := modules.Servers.GetSpecific(s, opts.ID, "desc", nil)
		if e != nil {
			return e
		}
		printObject(ret)
		return nil
	})

	R(&options.ServerIdOptions{}, "server-status", "Show status of server", func(s *mcclient.ClientSession, opts *options.ServerIdOptions) error {
		ret, e := modules.Servers.GetSpecific(s, opts.ID, "status", nil)
		if e != nil {
			return e
		}
		printObject(ret)
		return nil
	})

	R(&options.ServerUpdateOptions{}, "server-update", "Update servers", func(s *mcclient.ClientSession, opts *options.ServerUpdateOptions) error {
		params, err := opts.Params()
		if err != nil {
			return err
		}
		if params.Size() == 0 {
			return InvalidUpdateError()
		}
		result := modules.Servers.BatchPut(s, opts.ID, params)
		printBatchResults(result, modules.Servers.GetColumns(s))
		return nil
	})

	R(&options.ServerSendKeyOptions{}, "server-send-keys", "Send keys to server", func(s *mcclient.ClientSession, opts *options.ServerSendKeyOptions) error {
		params, err := options.StructToParams(opts)
		if err != nil {
			return err
		}
		srv, err := modules.Servers.PerformAction(s, opts.ID, "sendkeys", params)
		if err != nil {
			return err
		}
		printObject(srv)
		return nil
	})

	R(&options.ServerDeployOptions{}, "server-deploy", "Deploy hostname and keypair to a stopped virtual server", func(s *mcclient.ClientSession, opts *options.ServerDeployOptions) error {
		params, err := opts.Params()
		if err != nil {
			return err
		}
		srv, e := modules.Servers.PerformAction(s, opts.ID, "deploy", params)
		if e != nil {
			return e
		}
		printObject(srv)
		return nil
	})

	R(&options.ServerSecGroupOptions{}, "server-assign-secgroup", "Assign security group to a VM", func(s *mcclient.ClientSession, opts *options.ServerSecGroupOptions) error {
		params, err := options.StructToParams(opts)
		if err != nil {
			return err
		}
		srv, e := modules.Servers.PerformAction(s, opts.ID, "assign-secgroup", params)
		if e != nil {
			return e
		}
		printObject(srv)
		return nil
	})

	R(&options.ServerSecGroupOptions{}, "server-assign-admin-secgroup", "Assign administrative security group to a VM", func(s *mcclient.ClientSession, opts *options.ServerSecGroupOptions) error {
		params, err := options.StructToParams(opts)
		if err != nil {
			return err
		}
		srv, e := modules.Servers.PerformAction(s, opts.ID, "assign-admin-secgroup", params)
		if e != nil {
			return e
		}
		printObject(srv)
		return nil
	})

	R(&options.ServerIdOptions{}, "server-revoke-secgroup", "Assign security group to a VM", func(s *mcclient.ClientSession, opts *options.ServerIdOptions) error {
		srv, e := modules.Servers.PerformAction(s, opts.ID, "revoke-secgroup", nil)
		if e != nil {
			return e
		}
		printObject(srv)
		return nil
	})

	R(&options.ServerIdOptions{}, "server-revoke-admin-secgroup", "Assign administrative security group to a VM", func(s *mcclient.ClientSession, opts *options.ServerIdOptions) error {
		srv, e := modules.Servers.PerformAction(s, opts.ID, "revoke-admin-secgroup", nil)
		if e != nil {
			return e
		}
		printObject(srv)
		return nil
	})

	R(&options.ServerMonitorOptions{}, "server-monitor", "Send commands to qemu monitor", func(s *mcclient.ClientSession, opts *options.ServerMonitorOptions) error {
		params, err := options.StructToParams(opts)
		if err != nil {
			return err
		}
		ret, err := modules.Servers.GetSpecific(s, opts.ID, "monitor", params)
		if err != nil {
			return err
		}
		result, err := ret.GetString("results")
		if err != nil {
			return err
		}
		fmt.Println(result)
		return nil
	})

	R(&options.ServerSaveImageOptions{}, "server-save-image", "Save root disk to new image and upload to glance.", func(s *mcclient.ClientSession, opts *options.ServerSaveImageOptions) error {
		params, err := options.StructToParams(opts)
		if err != nil {
			return err
		}
		srv, err := modules.Servers.PerformAction(s, opts.ID, "save-image", params)
		if err != nil {
			return err
		}
		printObject(srv)
		return nil
	})

	type ServerChangeOwnerOptions struct {
		ID      string `help:"Server to change owner"`
		PROJECT string `help:"Project ID or change"`
		RawId   bool   `help:"User raw ID, instead of name"`
	}
	R(&ServerChangeOwnerOptions{}, "server-change-owner", "Change owner porject of a server", func(s *mcclient.ClientSession, opts *ServerChangeOwnerOptions) error {
		params := jsonutils.NewDict()
		if opts.RawId {
			projid, err := modules.Projects.GetId(s, opts.PROJECT, nil)
			if err != nil {
				return err
			}
			params.Add(jsonutils.NewString(projid), "tenant")
			params.Add(jsonutils.JSONTrue, "raw_id")
		} else {
			params.Add(jsonutils.NewString(opts.PROJECT), "tenant")
		}
		srv, err := modules.Servers.PerformAction(s, opts.ID, "change-owner", params)
		if err != nil {
			return err
		}
		printObject(srv)
		return nil
	})

	R(&options.ServerRebuildRootOptions{}, "server-rebuild-root", "Rebuild VM root image with new template", func(s *mcclient.ClientSession, opts *options.ServerRebuildRootOptions) error {
		params, err := options.StructToParams(opts)
		if err != nil {
			return err
		}
		srv, err := modules.Servers.PerformAction(s, opts.ID, "rebuild-root", params)
		if err != nil {
			return err
		}
		printObject(srv)
		return nil
	})

	R(&options.ServerChangeConfigOptions{}, "server-change-config", "Change configuration of VM", func(s *mcclient.ClientSession, opts *options.ServerChangeConfigOptions) error {
		params, err := options.StructToParams(opts)
		if err != nil {
			return err
		}
		if params.Size() == 0 {
			return InvalidUpdateError()
		}
		srv, err := modules.Servers.PerformAction(s, opts.ID, "change-config", params)
		if err != nil {
			return err
		}
		printObject(srv)
		return nil
	})

	type ServerInsertISOOptions struct {
		ID  string `help:"server ID or Name"`
		ISO string `help:"Glance image ID of the ISO"`
	}
	R(&ServerInsertISOOptions{}, "server-insert-iso", "Insert an ISO image into server's cdrom", func(s *mcclient.ClientSession, opts *ServerInsertISOOptions) error {
		img, err := modules.Images.Get(s, opts.ISO, nil)
		if err != nil {
			return err
		}
		imgId, err := img.GetString("id")
		if err != nil {
			return err
		}
		params := jsonutils.NewDict()
		params.Add(jsonutils.NewString(imgId), "image_id")
		result, err := modules.Servers.PerformAction(s, opts.ID, "insertiso", params)
		if err != nil {
			return err
		}
		printObject(result)
		return nil
	})

	R(&options.ServerIdOptions{}, "server-eject-iso", "Eject iso from servers' cdrom", func(s *mcclient.ClientSession, opts *options.ServerIdOptions) error {
		result, err := modules.Servers.PerformAction(s, opts.ID, "ejectiso", nil)
		if err != nil {
			return err
		}
		printObject(result)
		return nil
	})

	R(&options.ServerIdOptions{}, "server-iso", "Show server's mounting ISO information", func(s *mcclient.ClientSession, opts *options.ServerIdOptions) error {
		results, err := modules.Servers.GetSpecific(s, opts.ID, "iso", nil)
		if err != nil {
			return err
		}
		printObject(results)
		return nil
	})
}<|MERGE_RESOLUTION|>--- conflicted
+++ resolved
@@ -104,13 +104,8 @@
 		return nil
 	})
 
-<<<<<<< HEAD
-	R(&ServerOpsOptions{}, "server-sync", "Sync servers configures", func(s *mcclient.ClientSession, args *ServerOpsOptions) error {
-		ret := modules.Servers.BatchPerformAction(s, args.ID, "sync", nil)
-=======
-	R(&options.ServerIdsOptions{}, "server-sync", "Sync servers status", func(s *mcclient.ClientSession, opts *options.ServerIdsOptions) error {
+	R(&options.ServerIdsOptions{}, "server-sync", "Sync servers configurations", func(s *mcclient.ClientSession, opts *options.ServerIdsOptions) error {
 		ret := modules.Servers.BatchPerformAction(s, opts.ID, "sync", nil)
->>>>>>> 26525ca1
 		printBatchResults(ret, modules.Servers.GetColumns(s))
 		return nil
 	})
@@ -131,21 +126,12 @@
 		return nil
 	})
 
-<<<<<<< HEAD
-	type ServerResetOptions struct {
-		ServerOpsOptions
-		Hard bool `help:"Hard reset or not; default soft"`
-	}
-	R(&ServerResetOptions{}, "server-reset", "Reset servers", func(s *mcclient.ClientSession, args *ServerResetOptions) error {
-		params := jsonutils.NewDict()
-		if args.Hard {
-			params.Add(jsonutils.JSONTrue, "is_hard")
-		}
-		ret := modules.Servers.BatchPerformAction(s, args.ID, "reset", params)
-=======
-	R(&options.ServerIdsOptions{}, "server-reset", "Reset servers", func(s *mcclient.ClientSession, opts *options.ServerIdsOptions) error {
-		ret := modules.Servers.BatchPerformAction(s, opts.ID, "reset", nil)
->>>>>>> 26525ca1
+	R(&options.ServerResetOptions{}, "server-reset", "Reset servers", func(s *mcclient.ClientSession, opts *options.ServerResetOptions) error {
+		params, err := options.StructToParams(opts)
+		if err != nil {
+			return err
+		}
+		ret := modules.Servers.BatchPerformAction(s, opts.ID, "reset", params)
 		printBatchResults(ret, modules.Servers.GetColumns(s))
 		return nil
 	})
